use std::{
    ops::Range,
    sync::Arc,
};

use fuel_core_types::{
    blockchain::{
        primitives::BlockId,
        SealedBlock,
        SealedBlockHeader,
    },
    fuel_tx::Transaction,
    fuel_types::BlockHeight,
};
use libp2p::PeerId;
use serde::{
    Deserialize,
    Serialize,
};
use serde_with::{
    serde_as,
    FromInto,
};
use thiserror::Error;
use tokio::sync::oneshot;

pub(crate) const REQUEST_RESPONSE_PROTOCOL_ID: &[u8] = b"/fuel/req_res/0.0.1";

/// Max Size in Bytes of the Request Message
pub(crate) const MAX_REQUEST_SIZE: usize = core::mem::size_of::<RequestMessage>();

// Peer receives a `RequestMessage`.
// It prepares a response in form of `OutboundResponse`
// This `OutboundResponse` gets prepared to be sent over the wire in `NetworkResponse` format.
// The Peer that requested the message receives the response over the wire in `NetworkResponse` format.
// It then unpacks it into `ResponseMessage`.
// `ResponseChannelItem` is used to forward the data within `ResponseMessage` to the receiving channel.
// Client Peer: `RequestMessage` (send request)
// Server Peer: `RequestMessage` (receive request) -> `OutboundResponse` -> `NetworkResponse` (send response)
// Client Peer: `NetworkResponse` (receive response) -> `ResponseMessage(data)` -> `ResponseChannelItem(channel, data)` (handle response)

#[serde_as]
#[derive(Serialize, Deserialize, Eq, PartialEq, Debug, Clone)]
pub enum RequestMessage {
    Block(BlockHeight),
    SealedHeaders(Range<u32>),
    Transactions(#[serde_as(as = "FromInto<[u8; 32]>")] BlockId),
    PooledTransactions(Vec<String>), // temp as string
}

/// Final Response Message that p2p service sends to the Orchestrator
#[derive(Serialize, Deserialize, Debug, Clone)]
pub enum ResponseMessage {
    SealedBlock(Box<Option<SealedBlock>>),
    SealedHeaders(Option<Vec<SealedBlockHeader>>),
    Transactions(Option<Vec<Transaction>>),
    PooledTransactions(Option<Vec<String>>), // temp as string
}

/// Holds oneshot channels for specific responses
#[derive(Debug)]
pub enum ResponseChannelItem {
<<<<<<< HEAD
    Block(ChannelItem<SealedBlock>),
    SealedHeaders(ChannelItem<(PeerId, Option<Vec<SealedBlockHeader>>)>),
    Transactions(ChannelItem<Vec<Transaction>>),
    PooledTransactions(ChannelItem<Vec<String>>), // temp as string
=======
    Block(oneshot::Sender<Option<SealedBlock>>),
    SealedHeaders(oneshot::Sender<(PeerId, Option<Vec<SealedBlockHeader>>)>),
    Transactions(oneshot::Sender<Option<Vec<Transaction>>>),
>>>>>>> 02f6d880
}

/// Response that is sent over the wire
/// and then additionaly deserialized into `ResponseMessage`
#[derive(Serialize, Deserialize, Debug, Clone)]
pub enum NetworkResponse {
    Block(Option<Vec<u8>>),
    Headers(Option<Vec<u8>>),
    Transactions(Option<Vec<u8>>),
    PooledTransactions(Option<Vec<u8>>),
}

/// Initial state of the `ResponseMessage` prior to having its inner value serialized
/// and wrapped into `NetworkResponse`
#[derive(Debug, Clone)]
pub enum OutboundResponse {
    Block(Option<Arc<SealedBlock>>),
    SealedHeaders(Option<Vec<SealedBlockHeader>>),
    Transactions(Option<Arc<Vec<Transaction>>>),
    PooledTransactions(Option<Arc<Vec<String>>>), // temp as string
}

#[derive(Debug, Error)]
pub enum RequestError {
    #[error("Not currently connected to any peers")]
    NoPeersConnected,
}

#[derive(Debug, Eq, PartialEq, Error)]
pub enum ResponseError {
    #[error("Response channel does not exist")]
    ResponseChannelDoesNotExist,
    #[error("Failed to send response")]
    SendingResponseFailed,
    #[error("Failed to convert response to intermediate format")]
    ConversionToIntermediateFailed,
}<|MERGE_RESOLUTION|>--- conflicted
+++ resolved
@@ -1,26 +1,13 @@
-use std::{
-    ops::Range,
-    sync::Arc,
-};
+use std::{ops::Range, sync::Arc};
 
 use fuel_core_types::{
-    blockchain::{
-        primitives::BlockId,
-        SealedBlock,
-        SealedBlockHeader,
-    },
+    blockchain::{primitives::BlockId, SealedBlock, SealedBlockHeader},
     fuel_tx::Transaction,
     fuel_types::BlockHeight,
 };
 use libp2p::PeerId;
-use serde::{
-    Deserialize,
-    Serialize,
-};
-use serde_with::{
-    serde_as,
-    FromInto,
-};
+use serde::{Deserialize, Serialize};
+use serde_with::{serde_as, FromInto};
 use thiserror::Error;
 use tokio::sync::oneshot;
 
@@ -60,16 +47,10 @@
 /// Holds oneshot channels for specific responses
 #[derive(Debug)]
 pub enum ResponseChannelItem {
-<<<<<<< HEAD
-    Block(ChannelItem<SealedBlock>),
-    SealedHeaders(ChannelItem<(PeerId, Option<Vec<SealedBlockHeader>>)>),
-    Transactions(ChannelItem<Vec<Transaction>>),
-    PooledTransactions(ChannelItem<Vec<String>>), // temp as string
-=======
     Block(oneshot::Sender<Option<SealedBlock>>),
     SealedHeaders(oneshot::Sender<(PeerId, Option<Vec<SealedBlockHeader>>)>),
     Transactions(oneshot::Sender<Option<Vec<Transaction>>>),
->>>>>>> 02f6d880
+    PooledTransactions(oneshot::Sender<Option<Vec<String>>>), // temp as string
 }
 
 /// Response that is sent over the wire
