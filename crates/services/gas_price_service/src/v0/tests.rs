--- conflicted
+++ resolved
@@ -132,16 +132,10 @@
 fn arbitrary_metadata() -> V0Metadata {
     V0Metadata {
         new_exec_price: 100,
-        min_exec_gas_price: 0,
-        exec_gas_price_change_percent: 0,
         l2_block_height: 0,
-<<<<<<< HEAD
-        l2_block_fullness_threshold_percent: 0,
-=======
         _min_exec_gas_price: 0,
         _exec_gas_price_change_percent: 0,
         _l2_block_fullness_threshold_percent: 0,
->>>>>>> d6e4bb9e
     }
 }
 
