--- conflicted
+++ resolved
@@ -248,11 +248,7 @@
 
 struct FakeDABlockCost {
     da_block_costs: Receiver<DaBlockCosts>,
-<<<<<<< HEAD
-    latest_requested_height: Arc<Mutex<Option<BlockHeight>>>,
-=======
     latest_requested_height: Arc<Mutex<BlockHeight>>,
->>>>>>> 21008395
 }
 
 impl FakeDABlockCost {
@@ -261,11 +257,7 @@
         let block_height = BlockHeight::from(0);
         Self {
             da_block_costs: receiver,
-<<<<<<< HEAD
-            latest_requested_height: Arc::new(Mutex::new(None)),
-=======
             latest_requested_height: Arc::new(Mutex::new(block_height)),
->>>>>>> 21008395
         }
     }
 
@@ -274,21 +266,6 @@
 
         Self {
             da_block_costs,
-<<<<<<< HEAD
-            latest_requested_height: Arc::new(Mutex::new(None)),
-        }
-    }
-
-    fn never_returns_with_handle_to_last_height(
-    ) -> (Self, Arc<Mutex<Option<BlockHeight>>>) {
-        let (_sender, receiver) = tokio::sync::mpsc::channel(1);
-        let height = Arc::new(Mutex::new(None));
-        let service = Self {
-            da_block_costs: receiver,
-            latest_requested_height: height.clone(),
-        };
-        (service, height)
-=======
             latest_requested_height: Arc::new(Mutex::new(block_height)),
         }
     }
@@ -302,7 +279,6 @@
             latest_requested_height: thread_safe_block_height.clone(),
         };
         (service, thread_safe_block_height)
->>>>>>> 21008395
     }
 }
 
@@ -310,11 +286,7 @@
 impl DaBlockCostsSource for FakeDABlockCost {
     async fn request_da_block_costs(
         &mut self,
-<<<<<<< HEAD
-        latest_recorded_height: &Option<BlockHeight>,
-=======
         latest_recorded_height: &BlockHeight,
->>>>>>> 21008395
     ) -> Result<Vec<DaBlockCosts>> {
         *self.latest_requested_height.lock().unwrap() = *latest_recorded_height;
         let costs = self.da_block_costs.recv().await.unwrap();
@@ -400,9 +372,6 @@
     tx.commit().unwrap();
     db
 }
-fn latest_l2_height(height: u32) -> Arc<Mutex<BlockHeight>> {
-    Arc::new(Mutex::new(BlockHeight::new(height)))
-}
 
 #[tokio::test]
 async fn next_gas_price__affected_by_new_l2_block() {
@@ -427,10 +396,6 @@
     let (algo_updater, shared_algo) =
         initialize_algorithm(&config, height, height, &metadata_storage).unwrap();
     let da_source = FakeDABlockCost::never_returns();
-<<<<<<< HEAD
-    let latest_l2_height = latest_l2_height(0);
-    let da_service_runner = new_da_service(da_source, None, latest_l2_height.clone());
-=======
     let latest_l2_height = Arc::new(AtomicU32::new(0));
     let recorded_height = BlockHeight::new(0);
     let da_service_runner = new_da_service(
@@ -440,7 +405,6 @@
         recorded_height,
     );
 
->>>>>>> 21008395
     da_service_runner.start_and_await().await.unwrap();
 
     let latest_gas_price = LatestGasPrice::new(0, 0);
@@ -454,7 +418,7 @@
         latest_l2_height,
     );
 
-    let read_algo = service.next_block_algorithm().clone();
+    let read_algo = service.next_block_algorithm();
     let initial = read_algo.next_gas_price();
     let mut watcher = StateWatcher::started();
     tokio::spawn(async move { service.run(&mut watcher).await });
@@ -490,11 +454,6 @@
     let algo_updater = updater_from_config(&config, 0);
     let shared_algo = SharedV1Algorithm::new_with_algorithm(algo_updater.algorithm());
     let da_source = FakeDABlockCost::never_returns();
-<<<<<<< HEAD
-    let latest_l2_height = latest_l2_height(0);
-    let da_service_runner = new_da_service(da_source, None, latest_l2_height.clone());
-    da_service_runner.start_and_await().await.unwrap();
-=======
     let latest_l2_height = Arc::new(AtomicU32::new(0));
     let recorded_height = BlockHeight::new(0);
     let da_service_runner = new_da_service(
@@ -506,7 +465,6 @@
 
     da_service_runner.start_and_await().await.unwrap();
 
->>>>>>> 21008395
     let latest_gas_price = LatestGasPrice::new(0, 0);
     let mut service = GasPriceServiceV1::new(
         l2_block_source,
@@ -558,10 +516,6 @@
     let algo_updater = updater_from_config(&config, 0);
     let shared_algo = SharedV1Algorithm::new_with_algorithm(algo_updater.algorithm());
     let da_source = FakeDABlockCost::never_returns();
-<<<<<<< HEAD
-    let latest_l2_height = latest_l2_height(0);
-    let da_service_runner = new_da_service(da_source, None, latest_l2_height.clone());
-=======
     let latest_l2_height = Arc::new(AtomicU32::new(0));
     let recorded_height = BlockHeight::new(0);
     let da_service_runner = new_da_service(
@@ -571,7 +525,6 @@
         recorded_height,
     );
 
->>>>>>> 21008395
     let latest_gas_price = LatestGasPrice::new(0, 0);
     let mut service = GasPriceServiceV1::new(
         l2_block_source,
@@ -620,12 +573,6 @@
     algo_updater.l2_block_height = l2_height - 1;
     let shared_algo = SharedV1Algorithm::new_with_algorithm(algo_updater.algorithm());
     let da_source = FakeDABlockCost::never_returns();
-<<<<<<< HEAD
-    let latest_l2_height = latest_l2_height(0);
-    let latest_gas_price = LatestGasPrice::new(0, 0);
-    let da_service_runner = new_da_service(da_source, None, latest_l2_height.clone());
-    da_service_runner.start_and_await().await.unwrap();
-=======
     let latest_l2_height = Arc::new(AtomicU32::new(0));
     let latest_gas_price = LatestGasPrice::new(0, 0);
     let recorded_height = BlockHeight::new(0);
@@ -638,7 +585,6 @@
 
     da_service_runner.start_and_await().await.unwrap();
 
->>>>>>> 21008395
     let mut service = GasPriceServiceV1::new(
         l2_block_source,
         shared_algo,
@@ -646,11 +592,7 @@
         algo_updater,
         da_service_runner,
         inner,
-<<<<<<< HEAD
-        latest_l2_height.clone(),
-=======
         latest_l2_height,
->>>>>>> 21008395
     );
     let mut watcher = StateWatcher::started();
 
@@ -659,13 +601,8 @@
     let _ = service.run(&mut watcher).await;
 
     // then
-<<<<<<< HEAD
-    let latest_value = *latest_l2_height.lock().unwrap();
-    assert_eq!(*latest_value, l2_height);
-=======
     let latest_value = service.latest_l2_block().load(Ordering::SeqCst);
     assert_eq!(latest_value, l2_height);
->>>>>>> 21008395
 }
 
 #[derive(Clone)]
@@ -784,11 +721,7 @@
     let block_stream = empty_block_stream();
     let on_chain_db = FakeOnChainDb::new(different_l2_block);
     let da_cost_source = FakeDABlockCost::never_returns();
-<<<<<<< HEAD
-    let inner = gas_price_database_with_metadata(&original_metadata);
-=======
     let inner = gas_price_database_with_metadata(&original_metadata, None);
->>>>>>> 21008395
     // when
     let service = UninitializedTask::new(
         different_config.clone(),
@@ -957,14 +890,6 @@
     let on_chain_db = FakeOnChainDb::new(different_l2_block);
     let (da_cost_source, latest_requested_recorded_height) =
         FakeDABlockCost::never_returns_with_handle_to_last_height();
-<<<<<<< HEAD
-    let mut inner = gas_price_database_with_metadata(&original_metadata);
-    let mut tx = inner.begin_transaction().unwrap();
-    tx.set_recorded_height(BlockHeight::from(recorded_height))
-        .unwrap();
-    StorageTransaction::commit_transaction(tx).unwrap();
-    different_config.da_poll_interval = Some(Duration::from_millis(1));
-=======
     let gas_price_db = gas_price_database_with_metadata(
         &original_metadata,
         Some(recorded_height.into()),
@@ -972,7 +897,6 @@
 
     different_config.da_poll_interval = Some(Duration::from_millis(1));
 
->>>>>>> 21008395
     let service = UninitializedTask::new(
         different_config.clone(),
         Some(block_height.into()),
@@ -991,11 +915,7 @@
 
     // then
     let actual = latest_requested_recorded_height.lock().unwrap();
-<<<<<<< HEAD
-    let expected = Some(BlockHeight::new(recorded_height));
-=======
     let expected = BlockHeight::new(recorded_height);
->>>>>>> 21008395
     assert_eq!(*actual, expected);
 }
 
@@ -1025,11 +945,7 @@
         latest_da_cost_per_byte: 0,
         unrecorded_block_bytes: 0,
     };
-<<<<<<< HEAD
-    let gas_price_db = gas_price_database_with_metadata(&metadata);
-=======
     let gas_price_db = gas_price_database_with_metadata(&metadata, None);
->>>>>>> 21008395
     let mut onchain_db = FakeOnChainDb::new(l2_height);
     for height in 1..=l2_height {
         let block = arb_block();
