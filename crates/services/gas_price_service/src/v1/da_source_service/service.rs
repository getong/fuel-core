use fuel_core_services::{
    RunnableService,
    RunnableTask,
    ServiceRunner,
    StateWatcher,
    TaskNextAction,
};
use std::{
    sync::{
<<<<<<< HEAD
=======
        atomic::{
            AtomicU32,
            Ordering,
        },
>>>>>>> 21008395
        Arc,
        Mutex,
    },
    time::Duration,
};
use tokio::{
    sync::broadcast::Sender,
    time::{
        interval,
        Interval,
    },
};

use crate::v1::da_source_service::DaBlockCosts;
pub use anyhow::Result;
use fuel_core_types::fuel_types::BlockHeight;

#[derive(Clone)]
pub struct SharedState(Sender<DaBlockCosts>);

impl SharedState {
    fn new(sender: Sender<DaBlockCosts>) -> Self {
        Self(sender)
    }

    pub fn subscribe(&self) -> tokio::sync::broadcast::Receiver<DaBlockCosts> {
        self.0.subscribe()
    }
}

/// This struct houses the shared_state, polling interval
/// and a source, which does the actual fetching of the data
pub struct DaSourceService<Source> {
    poll_interval: Interval,
    source: Source,
    shared_state: SharedState,
<<<<<<< HEAD
    latest_l2_height: Arc<Mutex<BlockHeight>>,
    recorded_height: Option<BlockHeight>,
=======
    // This is the latest L2 height that is shared between this service
    // and the block importer
    // This is done for filtering out da block costs which reference
    // a height greater than the latest L2 height
    // This is a situation that occurs during syncing of the node
    latest_l2_height: Arc<AtomicU32>,
    // This is the last recorded height of the da block costs
    // This is used to fetch the da block costs from the source
    recorded_height: BlockHeight,
>>>>>>> 21008395
}

pub(crate) const DA_BLOCK_COSTS_CHANNEL_SIZE: usize = 16 * 1024;
const POLLING_INTERVAL_MS: u64 = 10_000;

impl<Source> DaSourceService<Source>
where
    Source: DaBlockCostsSource,
{
    pub fn new(
        source: Source,
        poll_interval: Option<Duration>,
<<<<<<< HEAD
        latest_l2_height: Arc<Mutex<BlockHeight>>,
        recorded_height: Option<BlockHeight>,
=======
        latest_l2_height: Arc<AtomicU32>,
        recorded_height: BlockHeight,
>>>>>>> 21008395
    ) -> Self {
        let (sender, _) = tokio::sync::broadcast::channel(DA_BLOCK_COSTS_CHANNEL_SIZE);
        #[allow(clippy::arithmetic_side_effects)]
        Self {
            shared_state: SharedState::new(sender),
            poll_interval: interval(
                poll_interval.unwrap_or(Duration::from_millis(POLLING_INTERVAL_MS)),
            ),
            source,
            latest_l2_height,
            recorded_height,
        }
    }

    #[cfg(test)]
    pub fn new_with_sender(
        source: Source,
        poll_interval: Option<Duration>,
<<<<<<< HEAD
        latest_l2_height: Arc<Mutex<BlockHeight>>,
        recorded_height: Option<BlockHeight>,
=======
        latest_l2_height: Arc<AtomicU32>,
        recorded_height: BlockHeight,
>>>>>>> 21008395
        sender: Sender<DaBlockCosts>,
    ) -> Self {
        Self {
            shared_state: SharedState::new(sender),
            poll_interval: interval(
                poll_interval.unwrap_or(Duration::from_millis(POLLING_INTERVAL_MS)),
            ),
            source,
            latest_l2_height,
            recorded_height,
        }
    }

    async fn process_block_costs(&mut self) -> Result<()> {
        let da_block_costs_res = self
            .source
            .request_da_block_costs(&self.recorded_height)
            .await;
        tracing::debug!("Received block costs: {:?}", da_block_costs_res);
        let da_block_costs = da_block_costs_res?;
        let filtered_block_costs = self
            .filter_costs_that_have_values_greater_than_l2_block_height(da_block_costs)?;
<<<<<<< HEAD
=======
        tracing::debug!(
            "the latest l2 height is: {:?}",
            self.latest_l2_height.load(Ordering::Acquire)
        );
>>>>>>> 21008395
        for da_block_costs in filtered_block_costs {
            tracing::debug!("Sending block costs: {:?}", da_block_costs);
            let end = BlockHeight::from(*da_block_costs.l2_blocks.end());
            self.shared_state.0.send(da_block_costs)?;
<<<<<<< HEAD
            if let Some(recorded_height) = self.recorded_height {
                if end > recorded_height {
                    self.recorded_height = Some(end)
                }
            } else {
                self.recorded_height = Some(end)
=======
            if end > self.recorded_height {
                self.recorded_height = end
>>>>>>> 21008395
            }
        }
        Ok(())
    }

    fn filter_costs_that_have_values_greater_than_l2_block_height(
        &self,
        da_block_costs: Vec<DaBlockCosts>,
    ) -> Result<impl Iterator<Item = DaBlockCosts>> {
<<<<<<< HEAD
        let latest_l2_height = *self
            .latest_l2_height
            .lock()
            .map_err(|err| anyhow::anyhow!("lock error: {:?}", err))?;
        let iter = da_block_costs.into_iter().filter(move |da_block_costs| {
            let end = BlockHeight::from(*da_block_costs.l2_blocks.end());
            let keep = end <= latest_l2_height;
            if !keep {
                tracing::debug!(
                    "Filtering out block costs with end height {} because it is greater than the latest l2 height {}",
                    u32::from(end),
                    u32::from(latest_l2_height)
                );
            }
            keep
=======
        let latest_l2_height = self.latest_l2_height.load(Ordering::Acquire);
        let iter = da_block_costs.into_iter().filter(move |da_block_costs| {
            let end = *da_block_costs.l2_blocks.end();
            end < latest_l2_height
>>>>>>> 21008395
        });
        Ok(iter)
    }

    #[cfg(test)]
<<<<<<< HEAD
    pub fn recorded_height(&self) -> Option<BlockHeight> {
=======
    pub fn recorded_height(&self) -> BlockHeight {
>>>>>>> 21008395
        self.recorded_height
    }
}

/// This trait is implemented by the sources to obtain the
/// da block costs in a way they see fit
#[async_trait::async_trait]
pub trait DaBlockCostsSource: Send + Sync {
    async fn request_da_block_costs(
        &mut self,
<<<<<<< HEAD
        recorded_height: &Option<BlockHeight>,
=======
        recorded_height: &BlockHeight,
>>>>>>> 21008395
    ) -> Result<Vec<DaBlockCosts>>;
}

#[async_trait::async_trait]
impl<Source> RunnableService for DaSourceService<Source>
where
    Source: DaBlockCostsSource,
{
    const NAME: &'static str = "DaSourceService";

    type SharedData = SharedState;

    type Task = Self;

    type TaskParams = ();

    fn shared_data(&self) -> Self::SharedData {
        self.shared_state.clone()
    }

    async fn into_task(
        mut self,
        _: &StateWatcher,
        _: Self::TaskParams,
    ) -> Result<Self::Task> {
        self.poll_interval.reset();
        Ok(self)
    }
}

#[async_trait::async_trait]
impl<Source> RunnableTask for DaSourceService<Source>
where
    Source: DaBlockCostsSource,
{
    /// This function polls the source according to a polling interval
    /// described by the DaBlockCostsService
    async fn run(&mut self, state_watcher: &mut StateWatcher) -> TaskNextAction {
        tokio::select! {
            biased;
            _ = state_watcher.while_started() => {
                TaskNextAction::Stop
            }
            _ = self.poll_interval.tick() => {
                tracing::debug!("Polling DaSourceService for block costs");
                let da_block_costs_res = self.process_block_costs().await;
                TaskNextAction::always_continue(da_block_costs_res)
            }
        }
    }

    /// There are no shutdown hooks required by the sources  *yet*
    /// and they should be added here if so, in the future.
    async fn shutdown(self) -> Result<()> {
        Ok(())
    }
}

<<<<<<< HEAD
#[cfg(feature = "test-helpers")]
pub fn new_da_service<S: DaBlockCostsSource>(
    da_source: S,
    poll_interval: Option<Duration>,
    latest_l2_height: Arc<Mutex<BlockHeight>>,
=======
#[cfg(any(test, feature = "test-helpers"))]
pub fn new_da_service<S: DaBlockCostsSource>(
    da_source: S,
    poll_interval: Option<Duration>,
    latest_l2_height: Arc<AtomicU32>,
    recorded_height: BlockHeight,
>>>>>>> 21008395
) -> ServiceRunner<DaSourceService<S>> {
    ServiceRunner::new(DaSourceService::new(
        da_source,
        poll_interval,
        latest_l2_height,
<<<<<<< HEAD
        None,
=======
        recorded_height,
>>>>>>> 21008395
    ))
}<|MERGE_RESOLUTION|>--- conflicted
+++ resolved
@@ -7,13 +7,10 @@
 };
 use std::{
     sync::{
-<<<<<<< HEAD
-=======
         atomic::{
             AtomicU32,
             Ordering,
         },
->>>>>>> 21008395
         Arc,
         Mutex,
     },
@@ -50,10 +47,6 @@
     poll_interval: Interval,
     source: Source,
     shared_state: SharedState,
-<<<<<<< HEAD
-    latest_l2_height: Arc<Mutex<BlockHeight>>,
-    recorded_height: Option<BlockHeight>,
-=======
     // This is the latest L2 height that is shared between this service
     // and the block importer
     // This is done for filtering out da block costs which reference
@@ -63,7 +56,6 @@
     // This is the last recorded height of the da block costs
     // This is used to fetch the da block costs from the source
     recorded_height: BlockHeight,
->>>>>>> 21008395
 }
 
 pub(crate) const DA_BLOCK_COSTS_CHANNEL_SIZE: usize = 16 * 1024;
@@ -76,13 +68,8 @@
     pub fn new(
         source: Source,
         poll_interval: Option<Duration>,
-<<<<<<< HEAD
-        latest_l2_height: Arc<Mutex<BlockHeight>>,
-        recorded_height: Option<BlockHeight>,
-=======
         latest_l2_height: Arc<AtomicU32>,
         recorded_height: BlockHeight,
->>>>>>> 21008395
     ) -> Self {
         let (sender, _) = tokio::sync::broadcast::channel(DA_BLOCK_COSTS_CHANNEL_SIZE);
         #[allow(clippy::arithmetic_side_effects)]
@@ -101,13 +88,8 @@
     pub fn new_with_sender(
         source: Source,
         poll_interval: Option<Duration>,
-<<<<<<< HEAD
-        latest_l2_height: Arc<Mutex<BlockHeight>>,
-        recorded_height: Option<BlockHeight>,
-=======
         latest_l2_height: Arc<AtomicU32>,
         recorded_height: BlockHeight,
->>>>>>> 21008395
         sender: Sender<DaBlockCosts>,
     ) -> Self {
         Self {
@@ -130,28 +112,16 @@
         let da_block_costs = da_block_costs_res?;
         let filtered_block_costs = self
             .filter_costs_that_have_values_greater_than_l2_block_height(da_block_costs)?;
-<<<<<<< HEAD
-=======
         tracing::debug!(
             "the latest l2 height is: {:?}",
             self.latest_l2_height.load(Ordering::Acquire)
         );
->>>>>>> 21008395
         for da_block_costs in filtered_block_costs {
             tracing::debug!("Sending block costs: {:?}", da_block_costs);
             let end = BlockHeight::from(*da_block_costs.l2_blocks.end());
             self.shared_state.0.send(da_block_costs)?;
-<<<<<<< HEAD
-            if let Some(recorded_height) = self.recorded_height {
-                if end > recorded_height {
-                    self.recorded_height = Some(end)
-                }
-            } else {
-                self.recorded_height = Some(end)
-=======
             if end > self.recorded_height {
                 self.recorded_height = end
->>>>>>> 21008395
             }
         }
         Ok(())
@@ -161,38 +131,16 @@
         &self,
         da_block_costs: Vec<DaBlockCosts>,
     ) -> Result<impl Iterator<Item = DaBlockCosts>> {
-<<<<<<< HEAD
-        let latest_l2_height = *self
-            .latest_l2_height
-            .lock()
-            .map_err(|err| anyhow::anyhow!("lock error: {:?}", err))?;
-        let iter = da_block_costs.into_iter().filter(move |da_block_costs| {
-            let end = BlockHeight::from(*da_block_costs.l2_blocks.end());
-            let keep = end <= latest_l2_height;
-            if !keep {
-                tracing::debug!(
-                    "Filtering out block costs with end height {} because it is greater than the latest l2 height {}",
-                    u32::from(end),
-                    u32::from(latest_l2_height)
-                );
-            }
-            keep
-=======
         let latest_l2_height = self.latest_l2_height.load(Ordering::Acquire);
         let iter = da_block_costs.into_iter().filter(move |da_block_costs| {
             let end = *da_block_costs.l2_blocks.end();
             end < latest_l2_height
->>>>>>> 21008395
         });
         Ok(iter)
     }
 
     #[cfg(test)]
-<<<<<<< HEAD
-    pub fn recorded_height(&self) -> Option<BlockHeight> {
-=======
     pub fn recorded_height(&self) -> BlockHeight {
->>>>>>> 21008395
         self.recorded_height
     }
 }
@@ -203,11 +151,7 @@
 pub trait DaBlockCostsSource: Send + Sync {
     async fn request_da_block_costs(
         &mut self,
-<<<<<<< HEAD
-        recorded_height: &Option<BlockHeight>,
-=======
         recorded_height: &BlockHeight,
->>>>>>> 21008395
     ) -> Result<Vec<DaBlockCosts>>;
 }
 
@@ -266,29 +210,17 @@
     }
 }
 
-<<<<<<< HEAD
-#[cfg(feature = "test-helpers")]
-pub fn new_da_service<S: DaBlockCostsSource>(
-    da_source: S,
-    poll_interval: Option<Duration>,
-    latest_l2_height: Arc<Mutex<BlockHeight>>,
-=======
 #[cfg(any(test, feature = "test-helpers"))]
 pub fn new_da_service<S: DaBlockCostsSource>(
     da_source: S,
     poll_interval: Option<Duration>,
     latest_l2_height: Arc<AtomicU32>,
     recorded_height: BlockHeight,
->>>>>>> 21008395
 ) -> ServiceRunner<DaSourceService<S>> {
     ServiceRunner::new(DaSourceService::new(
         da_source,
         poll_interval,
         latest_l2_height,
-<<<<<<< HEAD
-        None,
-=======
         recorded_height,
->>>>>>> 21008395
     ))
 }