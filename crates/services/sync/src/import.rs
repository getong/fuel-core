//! # Importer Task
//! This module contains the import task which is responsible for
//! importing blocks from the network into the local blockchain.

use std::{
    ops::RangeInclusive,
    sync::Arc,
};

use anyhow::anyhow;
use fuel_core_services::{
    SharedMutex,
    StateWatcher,
};
use fuel_core_types::{
    blockchain::{
        block::Block,
        consensus::Sealed,
        primitives::BlockId,
        SealedBlock,
        SealedBlockHeader,
    },
    services::p2p::SourcePeer,
};
use futures::{
<<<<<<< HEAD
    future::poll_fn,
    stream::{
        self,
        StreamExt,
    },
    FutureExt,
    Stream,
};
use std::{
    future::Future,
    task::Poll,
};
use tokio::sync::{
    mpsc,
    Notify,
};
=======
    stream::StreamExt,
    Stream,
};
use tokio::sync::Notify;
>>>>>>> 078446b2
use tracing::Instrument;

use crate::{
    ports::{
        BlockImporterPort,
        ConsensusPort,
        PeerToPeerPort,
    },
    state::State,
    tracing_helpers::{
        TraceErr,
        TraceNone,
    },
};

#[cfg(test)]
pub(crate) use tests::empty_header;

#[cfg(test)]
mod tests;

#[cfg(test)]
mod back_pressure_tests;

#[derive(Clone, Copy, Debug)]
/// Parameters for the import task.
pub struct Config {
    /// The maximum number of get transaction requests to make in a single batch.
    pub max_get_txns_requests: usize,
    /// The maximum number of headers to request in a single batch.
    pub header_batch_size: u32,
    /// The maximum number of header batch requests to have active at one time.
    pub max_header_batch_requests: usize,
}

impl Default for Config {
    fn default() -> Self {
        Self {
            max_get_txns_requests: 10,
            header_batch_size: 100,
            max_header_batch_requests: 10,
        }
    }
}

/// Import
pub struct Import<P, E, C> {
    /// Shared state between import and sync tasks.
    state: SharedMutex<State>,
    /// Notify import when sync has new work.
    notify: Arc<Notify>,
    /// Configuration parameters.
    params: Config,
    /// Network port.
    p2p: Arc<P>,
    /// Executor port.
    executor: Arc<E>,
    /// Consensus port.
    consensus: Arc<C>,
}

impl<P, E, C> Import<P, E, C> {
    /// New Import
    pub fn new(
        state: SharedMutex<State>,
        notify: Arc<Notify>,
        params: Config,
        p2p: Arc<P>,
        executor: Arc<E>,
        consensus: Arc<C>,
    ) -> Self {
        Self {
            state,
            notify,
            params,
            p2p,
            executor,
            consensus,
        }
    }

    /// Notify one
    pub fn notify_one(&self) {
        self.notify.notify_one()
    }
}
impl<P, E, C> Import<P, E, C>
where
    P: PeerToPeerPort + Send + Sync + 'static,
    E: BlockImporterPort + Send + Sync + 'static,
    C: ConsensusPort + Send + Sync + 'static,
{
    #[tracing::instrument(skip_all)]
    /// Import
    pub async fn import(&self, shutdown: &mut StateWatcher) -> anyhow::Result<bool> {
        self.import_inner(shutdown, 1).await?;

        Ok(wait_for_notify_or_shutdown(&self.notify, shutdown).await)
    }

    /// Import
    pub async fn import_v2(&self, shutdown: &mut StateWatcher) -> anyhow::Result<bool> {
        self.import_inner(shutdown, 2).await?;

        Ok(wait_for_notify_or_shutdown(&self.notify, shutdown).await)
    }

    /// Import
    pub async fn import_v3(&self, shutdown: &mut StateWatcher) -> anyhow::Result<bool> {
        self.import_inner(shutdown, 3).await?;

        Ok(wait_for_notify_or_shutdown(&self.notify, shutdown).await)
    }

    /// Import
    pub async fn import_v4(&self, shutdown: &mut StateWatcher) -> anyhow::Result<bool> {
        self.import_inner(shutdown, 4).await?;

        Ok(wait_for_notify_or_shutdown(&self.notify, shutdown).await)
    }

    async fn import_inner(
        &self,
        shutdown: &StateWatcher,
        version: u32,
    ) -> anyhow::Result<()> {
        // If there is a range to process, launch the stream.
        if let Some(range) = self.state.apply(|s| s.process_range()) {
            // Launch the stream to import the range.
            let (count, result) = match version {
                1 => self.launch_stream(range.clone(), shutdown).await,
                2 => self.launch_stream_v2(range.clone(), shutdown).await,
                3 => self.launch_stream_v3(range.clone(), shutdown).await,
                4 => self.launch_stream_v4(range.clone(), shutdown).await,
                _ => panic!("INVALID"),
            };

            // Get the size of the range.
            let range_len = range.size_hint().0 as u32;

            // If we did not process the entire range, mark the failed heights as failed.
            if (count as u32) < range_len {
                let incomplete_range = (*range.start() + count as u32)..=*range.end();
                tracing::error!(
                    "Failed to import range of blocks: {:?}",
                    incomplete_range
                );
                self.state.apply(|s| s.failed_to_process(incomplete_range));
            }
            result?;
        }
        Ok(())
    }

    #[tracing::instrument(skip(self, shutdown))]
    /// Launches a stream to import and execute a range of blocks.
    ///
    /// This stream will process all blocks up to the given range or
    /// an error occurs.
    /// If an error occurs, the preceding blocks still be processed
    /// and the error will be returned.
    async fn launch_stream(
        &self,
        range: RangeInclusive<u32>,
        shutdown: &StateWatcher,
    ) -> (usize, anyhow::Result<()>) {
        let Self {
            state,
            params,
            p2p,
            executor,
            consensus,
            ..
        } = &self;
<<<<<<< HEAD
        // Request up to `max_get_header_requests` headers from the network.
        get_header_range(range, p2p.clone())
            .buffered(params.max_get_header_requests)
            // Continue the stream unless an error or none occurs.
            .into_scan_none_or_err()
            .scan_none_or_err()
=======

        get_headers_buffered(range.clone(), params, p2p.clone())
>>>>>>> 078446b2
        .map({
            let p2p = p2p.clone();
            let consensus_port = consensus.clone();
            move |result| {
                Self::get_block_for_header(result, p2p.clone(), consensus_port.clone())
            }
            .instrument(tracing::debug_span!("consensus_and_transactions"))
            .in_current_span()
        })
        // Request up to `max_get_txns_requests` transactions from the network.
        .buffered(params.max_get_txns_requests)
        // Continue the stream unless an error or none occurs.
        // Note the error will be returned but the stream will close.
        .into_scan_none_or_err()
        .scan_none_or_err()
        // Continue the stream until the shutdown signal is received.
        .take_until({
            let mut s = shutdown.clone();
            async move {
                let _ = s.while_started().await;
                tracing::info!("In progress import stream shutting down");
            }
        })
        .then({
            let state = state.clone();
            let executor = executor.clone();
            move |block| {
                let state = state.clone();
                let executor = executor.clone();
                async move {
                    // Short circuit on error.
                    let block = match block {
                        Ok(b) => b,
                        Err(e) => return Err(e),
                    };
                    execute_and_commit(executor.as_ref(), &state, block).await
                }
            }
            .instrument(tracing::debug_span!("execute_and_commit"))
            .in_current_span()
        })
        // Continue the stream unless an error occurs.
        .into_scan_err()
        .scan_err()
        // Count the number of successfully executed blocks and
        // find any errors.
        // Fold the stream into a count and any errors.
        .fold((0usize, Ok(())), |(count, res), result| async move {
            match result {
                Ok(_) => (count + 1, res),
                Err(e) => (count, Err(e)),
            }
        })
        .in_current_span()
        .await
    }

<<<<<<< HEAD
    async fn launch_stream_v2(
        &self,
        range: RangeInclusive<u32>,
        shutdown: &StateWatcher,
    ) -> (usize, anyhow::Result<()>) {
        let Self {
            state,
            params,
            p2p,
            executor,
            consensus,
            ..
        } = &self;
        get_header_range(range.clone(), p2p.clone())
            .map({
                let p2p = p2p.clone();
                let consensus_port = consensus.clone();
                move |result| {
                    let p2p = p2p.clone();
                    let consensus_port = consensus_port.clone();
                    tokio::spawn(async move {
                        let header = match result.await {
                            Ok(Some(h)) => h,
                            Ok(None) => return Ok(None),
                            Err(e) => return Err(e),
                        };
                        let SourcePeer {
                            peer_id,
                            data: header,
                        } = header;
                        let id = header.entity.id();
                        let block_id = SourcePeer { peer_id, data: id };

                        if !consensus_port
                            .check_sealed_header(&header)
                            .trace_err("Failed to check consensus on header")?
                        {
                            tracing::warn!("Header {:?} failed consensus check", header);
                            return Ok(None)
                        }

                        consensus_port
                            .await_da_height(&header.entity.da_height)
                            .await?;

                        get_transactions_on_block(p2p.as_ref(), block_id, header).await
                    })
                    .then(|task| async { task.map_err(|e| anyhow!(e))? })
                }
            })
            .buffered(params.max_get_txns_requests)
            .into_scan_none_or_err()
            .scan_none_or_err()
            .take_until({
                let mut s = shutdown.clone();
                async move {
                    let _ = s.while_started().await;
                    tracing::info!("In progress import stream shutting down");
                }
            })
            .then({
                let state = state.clone();
                let executor = executor.clone();
                move |block| {
                    {
                        let state = state.clone();
                        let executor = executor.clone();
                        async move {
                            let block = match block {
                                Ok(b) => b,
                                Err(e) => return Err(e),
                            };
                            execute_and_commit(executor.as_ref(), &state, block).await
                        }
                    }
                    .instrument(tracing::debug_span!("execute_and_commit"))
                    .in_current_span()
                }
            })
            .into_scan_err()
            .scan_err()
            .fold((0usize, Ok(())), |(count, err), result| async move {
                match result {
                    Ok(_) => (count + 1, err),
                    Err(e) => (count, Err(e)),
                }
            })
            .in_current_span()
            .await
    }

    async fn launch_stream_v3(
        &self,
        range: RangeInclusive<u32>,
        shutdown: &StateWatcher,
    ) -> (usize, anyhow::Result<()>) {
        let Self {
            state,
            params,
            p2p,
            executor,
            consensus,
            ..
        } = &self;

        let p2p_ = p2p.clone();
        stream::iter(range)
            .map(move |height| {
                let p2p = p2p_.clone();
                let height: BlockHeight = height.into();
                async move {
                    let r =
                        p2p.get_sealed_block_header(height)
                            .await?
                            .and_then(|header| {
                                validate_header_height(height, &header.data)
                                    .then_some(header)
                            });
                    Ok(r)
                }
            })
            .map(move |result| {
                let p2p = p2p.clone();
                let consensus_port = consensus.clone();
                async move {
                    let p2p = p2p.clone();
                    let consensus_port = consensus_port.clone();
                    let header = match result.await {
                        Ok(Some(h)) => h,
                        Ok(None) => return Ok(None),
                        Err(e) => return Err(e),
                    };
                    let SourcePeer {
                        peer_id,
                        data: header,
                    } = header;
                    let id = header.entity.id();
                    let block_id = SourcePeer { peer_id, data: id };

                    if !consensus_port
                        .check_sealed_header(&header)
                        .trace_err("Failed to check consensus on header")?
                    {
                        tracing::warn!("Header {:?} failed consensus check", header);
                        return Ok(None)
                    }

                    consensus_port
                        .await_da_height(&header.entity.da_height)
                        .await?;
                    let block =
                        get_transactions_on_block(p2p.as_ref(), block_id, header).await?;
                    Ok(block)
                }
            })
            .buffered(params.max_get_txns_requests)
            .take_until({
                let mut s = shutdown.clone();
                async move {
                    let _ = s.while_started().await;
                }
            })
            .then(move |block| {
                let state = state.clone();
                let executor = executor.clone();
                async move {
                    let state = state.clone();
                    let executor = executor.clone();
                    let block = match block {
                        Ok(Some(b)) => b,
                        Ok(None) => return Ok(()),
                        Err(e) => return Err(e),
                    };
                    execute_and_commit(executor.as_ref(), &state, block).await?;
                    Ok(())
                }
            })
            .fold((0usize, Ok(())), |(count, err), result| async move {
                match result {
                    Ok(_) => (count + 1, err),
                    Err(e) => (count, Err(e)),
                }
            })
            .await
    }

    async fn launch_stream_v4(
        &self,
        range: RangeInclusive<u32>,
        shutdown: &StateWatcher,
    ) -> (usize, anyhow::Result<()>) {
        let Self {
            state,
            params,
            p2p,
            executor,
            consensus,
            ..
        } = &self;

        let end = *range.end() as usize;
        let count = SharedMutex::new(0);
        let (header_sender, mut header_receiver) =
            mpsc::channel::<SourcePeer<SealedBlockHeader>>(
                params.max_get_header_requests,
            );
        let (block_sender, mut block_receiver) =
            mpsc::channel::<SealedBlock>(params.max_get_header_requests);
        let (execute_sender, mut execute_receiver) =
            mpsc::channel::<anyhow::Result<()>>(params.max_get_header_requests);
        let stop = async {
            let mut s = shutdown.clone();
            let _ = s.while_started().await;
        }
        .shared();
        let complete = poll_fn(|_cx| {
            let i = count.apply(|count| *count) as usize;
            let poll = if i < end + 1 {
                Poll::Pending
            } else {
                Poll::Ready(())
            };
            poll
        })
        .shared();

        range
            .map(|i| {
                let height: BlockHeight = i.into();
                height
            })
            .for_each(|height| {
                tokio::spawn(download_header(p2p.clone(), height, header_sender.clone()));
            });

        let mut results = vec![];
        loop {
            tokio::select! {
                header = header_receiver.recv() => {
                    if let Some(header) = header {
                        tokio::spawn(download_block(p2p.clone(), consensus.clone(), header, block_sender.clone()));
                    }
                }

                block = block_receiver.recv() => {
                    if let Some(block) = block {
                        tokio::spawn(execute_block(executor.clone(), state.clone(), block, execute_sender.clone()));
                    }
                }

                execute = execute_receiver.recv() => {
                    if let Some(execute) = execute {
                        results.push(execute);
                        count.apply(|count| *count += 1);
                    }
                }

                _ = complete.clone() => { break; }
                _ = stop.clone() => { break; }
            }
        }

        let i = count.apply(|count| *count) as usize;
        let err = results.into_iter().collect::<Result<Vec<_>, _>>().err();
        match err {
            Some(err) => (i, Err(err)),
            None => (i, Ok(())),
        }
    }
}

async fn download_header<P>(
    p2p: Arc<P>,
    block_height: BlockHeight,
    sender: mpsc::Sender<SourcePeer<SealedBlockHeader>>,
) -> anyhow::Result<()>
where
    P: PeerToPeerPort + Send + Sync + 'static,
{
    let p2p = p2p.clone();
    let block_header =
        p2p.get_sealed_block_header(block_height)
            .await?
            .and_then(|header| {
                validate_header_height(block_height, &header.data).then_some(header)
            });
    if let Some(block_header) = block_header {
        sender.send(block_header).await?;
    }
    Ok(())
}

async fn download_block<P, C>(
    p2p: Arc<P>,
    consensus: Arc<C>,
    header: SourcePeer<SealedBlockHeader>,
    sender: mpsc::Sender<SealedBlock>,
) -> anyhow::Result<()>
where
    P: PeerToPeerPort + Send + Sync + 'static,
    C: ConsensusPort + Send + Sync + 'static,
{
    let SourcePeer {
        peer_id,
        data: header,
    } = header;
    let id = header.entity.id();
    let block_id = SourcePeer { peer_id, data: id };

    if !consensus
        .check_sealed_header(&header)
        .trace_err("Failed to check consensus on header")?
    {
        tracing::warn!("Header {:?} failed consensus check", header);
        return Ok(())
    }

    consensus.await_da_height(&header.entity.da_height).await?;
    let block = get_transactions_on_block(p2p.as_ref(), block_id, header).await?;
    if let Some(block) = block {
        sender.send(block).await?
    }

    Ok(())
}

async fn execute_block<E>(
    executor: Arc<E>,
    state: SharedMutex<State>,
    block: SealedBlock,
    sender: mpsc::Sender<anyhow::Result<()>>,
) -> anyhow::Result<()>
where
    E: BlockImporterPort + Send + Sync + 'static,
{
    let state = state.clone();
    let result = execute_and_commit(executor.as_ref(), &state, block).await;
    sender.send(result).await?;
    Ok(())
=======
    async fn get_block_for_header(
        result: anyhow::Result<SourcePeer<SealedBlockHeader>>,
        p2p: Arc<P>,
        consensus_port: Arc<C>,
    ) -> anyhow::Result<Option<SealedBlock>> {
        let header = match result {
            Ok(h) => h,
            Err(e) => return Err(e),
        };
        let SourcePeer {
            peer_id,
            data: header,
        } = header;
        let id = header.entity.id();
        let block_id = SourcePeer { peer_id, data: id };

        // Check the consensus is valid on this header.
        if !consensus_port
            .check_sealed_header(&header)
            .trace_err("Failed to check consensus on header")?
        {
            tracing::warn!("Header {:?} failed consensus check", header);
            return Ok(None)
        }

        // Wait for the da to be at least the da height on the header.
        consensus_port
            .await_da_height(&header.entity.da_height)
            .await?;

        get_transactions_on_block(p2p.as_ref(), block_id, header).await
    }
}

fn get_headers_buffered<P: PeerToPeerPort + Send + Sync + 'static>(
    range: RangeInclusive<u32>,
    params: &Config,
    p2p: Arc<P>,
) -> impl Stream<Item = anyhow::Result<SourcePeer<SealedBlockHeader>>> {
    let Config {
        header_batch_size,
        max_header_batch_requests,
        ..
    } = params;
    futures::stream::iter(range_chunks(range, *header_batch_size))
        .map(move |range| {
            tracing::debug!(
                "getting header range from {} to {} inclusive",
                range.start(),
                range.end()
            );
            let p2p = p2p.clone();
            async move { get_headers_batch(range, p2p).await }
                .instrument(tracing::debug_span!("get_headers_batch"))
                .in_current_span()
        })
        .buffered(*max_header_batch_requests)
        .flatten()
        .into_scan_none_or_err()
        .scan_none_or_err()
}

fn range_chunks(
    range: RangeInclusive<u32>,
    chunk_size: u32,
) -> impl Iterator<Item = RangeInclusive<u32>> {
    let end = *range.end();
    range.step_by(chunk_size as usize).map(move |chunk_start| {
        let block_end = (chunk_start + chunk_size).min(end);
        chunk_start..=block_end
    })
>>>>>>> 078446b2
}

/// Waits for a notify or shutdown signal.
/// Returns true if the notify signal was received.
async fn wait_for_notify_or_shutdown(
    notify: &Notify,
    shutdown: &mut StateWatcher,
) -> bool {
    let n = notify.notified();
    let s = shutdown.while_started();
    futures::pin_mut!(n);
    futures::pin_mut!(s);

    // Select the first signal to be received.
    let r = futures::future::select(n, s).await;

    // Check if the notify signal was received.
    matches!(r, futures::future::Either::Left(_))
}

<<<<<<< HEAD
// /// Returns a stream of headers processing concurrently up to `max_get_header_requests`.
// /// The headers are returned in order.
// fn get_header_range_buffered(
//     range: RangeInclusive<u32>,
//     params: &Config,
//     p2p: Arc<impl PeerToPeerPort + Send + Sync + 'static>,
// ) -> impl Stream<Item = anyhow::Result<SourcePeer<SealedBlockHeader>>> {
//     get_header_range(range, p2p)
//         .buffered(params.max_get_header_requests)
//         // Continue the stream unless an error or none occurs.
//         .into_scan_none_or_err()
//         .scan_none_or_err()
// }

#[tracing::instrument(skip(p2p))]
/// Returns a stream of network requests for headers.
fn get_header_range(
    range: RangeInclusive<u32>,
=======
async fn get_headers_batch(
    mut range: RangeInclusive<u32>,
>>>>>>> 078446b2
    p2p: Arc<impl PeerToPeerPort + 'static>,
) -> impl Stream<Item = anyhow::Result<Option<SourcePeer<SealedBlockHeader>>>> {
    tracing::debug!(
        "getting header range from {} to {} inclusive",
        range.start(),
        range.end()
    );
    let start = *range.start();
    let end = *range.end() + 1;
    let res = p2p
        .get_sealed_block_headers(start..end)
        .await
        .trace_err("Failed to get headers");
    let sorted_headers = match res {
        Ok(None) =>
                vec![Err(anyhow::anyhow!("Headers provider was unable to fulfill request for unspecified reason. Possibly because requested batch size was too large"))],
        Ok(Some(headers))  =>        headers
                    .into_iter()
                    .map(move |header| {
                        let header = range.next().and_then(|height| {
                            if *(header.data.entity.height()) == height.into() {
                                Some(header)
                            } else {
                                None
                            }
                        });
                        Ok(header)
                    })
                    .collect(),
        Err(e) => vec![Err(e)],
    };
    futures::stream::iter(sorted_headers)
}

#[tracing::instrument(
    skip(p2p, header),
    fields(
        height = **header.entity.height(),
        id = %header.entity.consensus.generated.application_hash
    ),
    err
)]
async fn get_transactions_on_block<P>(
    p2p: &P,
    block_id: SourcePeer<BlockId>,
    header: SealedBlockHeader,
) -> anyhow::Result<Option<SealedBlock>>
where
    P: PeerToPeerPort + Send + Sync + 'static,
{
    let Sealed {
        entity: header,
        consensus,
    } = header;

    // Request the transactions for this block.
    Ok(p2p
        .get_transactions(block_id)
        .await
        .trace_err("Failed to get transactions")?
        .trace_none_warn("Could not find transactions for header")
        .and_then(|transactions| {
            let block = Block::try_from_executed(header, transactions)
                .trace_none_warn("Failed to created header from executed transactions")?;
            Some(SealedBlock {
                entity: block,
                consensus,
            })
        }))
}

#[tracing::instrument(
    skip_all,
    fields(
        height = **block.entity.header().height(),
        id = %block.entity.header().consensus.generated.application_hash
    ),
    err
)]
async fn execute_and_commit<E>(
    executor: &E,
    state: &SharedMutex<State>,
    block: SealedBlock,
) -> anyhow::Result<()>
where
    E: BlockImporterPort + Send + Sync + 'static,
{
    // Execute and commit the block.
    let height = *block.entity.header().height();
    let r = executor.execute_and_commit(block).await;

    // If the block executed successfully, mark it as committed.
    if r.is_ok() {
        state.apply(|s| s.commit(*height));
    } else {
        tracing::error!("Execution of height {} failed: {:?}", *height, r);
    }
    r
}

/// Extra stream utilities.
trait StreamUtil: Sized {
    /// Turn a stream of `Result<Option<T>>` into a stream of `Result<T>`.
    /// Close the stream if an error occurs or a `None` is received.
    /// Return the error if the stream closes.
    fn into_scan_none_or_err(self) -> ScanNoneErr<Self> {
        ScanNoneErr(self)
    }

    /// Turn a stream of `Result<T>` into a stream of `Result<T>`.
    /// Close the stream if an error occurs.
    /// Return the error if the stream closes.
    fn into_scan_err(self) -> ScanErr<Self> {
        ScanErr(self)
    }
}

impl<S> StreamUtil for S {}

struct ScanNoneErr<S>(S);
struct ScanErr<S>(S);

impl<S> ScanNoneErr<S> {
    /// Scan the stream for `None` or errors.
    fn scan_none_or_err<R>(self) -> impl Stream<Item = anyhow::Result<R>>
    where
        S: Stream<Item = anyhow::Result<Option<R>>> + Send + 'static,
    {
        let stream = self.0.boxed();
        futures::stream::unfold((false, stream), |(mut is_err, mut stream)| async move {
            if is_err {
                None
            } else {
                let result = stream.next().await?;
                is_err = result.is_err();
                result.transpose().map(|result| (result, (is_err, stream)))
            }
        })
    }
}

impl<S> ScanErr<S> {
    /// Scan the stream for errors.
    fn scan_err<R>(self) -> impl Stream<Item = anyhow::Result<R>>
    where
        S: Stream<Item = anyhow::Result<R>> + Send + 'static,
    {
        let stream = self.0.boxed();
        futures::stream::unfold((false, stream), |(mut err, mut stream)| async move {
            if err {
                None
            } else {
                let result = stream.next().await?;
                err = result.is_err();
                Some((result, (err, stream)))
            }
        })
    }
}<|MERGE_RESOLUTION|>--- conflicted
+++ resolved
@@ -23,7 +23,6 @@
     services::p2p::SourcePeer,
 };
 use futures::{
-<<<<<<< HEAD
     future::poll_fn,
     stream::{
         self,
@@ -36,16 +35,7 @@
     future::Future,
     task::Poll,
 };
-use tokio::sync::{
-    mpsc,
-    Notify,
-};
-=======
-    stream::StreamExt,
-    Stream,
-};
-use tokio::sync::Notify;
->>>>>>> 078446b2
+use tokio::sync::{mpsc, Notify};
 use tracing::Instrument;
 
 use crate::{
@@ -199,6 +189,79 @@
         }
         Ok(())
     }
+
+    async fn get_block_for_header(
+        result: anyhow::Result<SourcePeer<SealedBlockHeader>>,
+        p2p: Arc<P>,
+        consensus_port: Arc<C>,
+    ) -> anyhow::Result<Option<SealedBlock>> {
+        let header = match result {
+            Ok(h) => h,
+            Err(e) => return Err(e),
+        };
+        let SourcePeer {
+            peer_id,
+            data: header,
+        } = header;
+        let id = header.entity.id();
+        let block_id = SourcePeer { peer_id, data: id };
+
+        // Check the consensus is valid on this header.
+        if !consensus_port
+            .check_sealed_header(&header)
+            .trace_err("Failed to check consensus on header")?
+        {
+            tracing::warn!("Header {:?} failed consensus check", header);
+            return Ok(None)
+        }
+
+        // Wait for the da to be at least the da height on the header.
+        consensus_port
+            .await_da_height(&header.entity.da_height)
+            .await?;
+
+        get_transactions_on_block(p2p.as_ref(), block_id, header).await
+    }
+}
+
+fn get_headers_buffered<P: PeerToPeerPort + Send + Sync + 'static>(
+    range: RangeInclusive<u32>,
+    params: &Config,
+    p2p: Arc<P>,
+) -> impl Stream<Item = anyhow::Result<SourcePeer<SealedBlockHeader>>> {
+    let Config {
+        header_batch_size,
+        max_header_batch_requests,
+        ..
+    } = params;
+    futures::stream::iter(range_chunks(range, *header_batch_size))
+        .map(move |range| {
+            tracing::debug!(
+                "getting header range from {} to {} inclusive",
+                range.start(),
+                range.end()
+            );
+            let p2p = p2p.clone();
+            async move { get_headers_batch(range, p2p).await }
+                .instrument(tracing::debug_span!("get_headers_batch"))
+                .in_current_span()
+        })
+        .buffered(*max_header_batch_requests)
+        .flatten()
+        .into_scan_none_or_err()
+        .scan_none_or_err()
+}
+
+fn range_chunks(
+    range: RangeInclusive<u32>,
+    chunk_size: u32,
+) -> impl Iterator<Item = RangeInclusive<u32>> {
+    let end = *range.end();
+    range.step_by(chunk_size as usize).map(move |chunk_start| {
+        let block_end = (chunk_start + chunk_size).min(end);
+        chunk_start..=block_end
+    })
+}
 
     #[tracing::instrument(skip(self, shutdown))]
     /// Launches a stream to import and execute a range of blocks.
@@ -220,17 +283,8 @@
             consensus,
             ..
         } = &self;
-<<<<<<< HEAD
-        // Request up to `max_get_header_requests` headers from the network.
-        get_header_range(range, p2p.clone())
-            .buffered(params.max_get_header_requests)
-            // Continue the stream unless an error or none occurs.
-            .into_scan_none_or_err()
-            .scan_none_or_err()
-=======
 
         get_headers_buffered(range.clone(), params, p2p.clone())
->>>>>>> 078446b2
         .map({
             let p2p = p2p.clone();
             let consensus_port = consensus.clone();
@@ -288,7 +342,6 @@
         .await
     }
 
-<<<<<<< HEAD
     async fn launch_stream_v2(
         &self,
         range: RangeInclusive<u32>,
@@ -628,79 +681,6 @@
     let result = execute_and_commit(executor.as_ref(), &state, block).await;
     sender.send(result).await?;
     Ok(())
-=======
-    async fn get_block_for_header(
-        result: anyhow::Result<SourcePeer<SealedBlockHeader>>,
-        p2p: Arc<P>,
-        consensus_port: Arc<C>,
-    ) -> anyhow::Result<Option<SealedBlock>> {
-        let header = match result {
-            Ok(h) => h,
-            Err(e) => return Err(e),
-        };
-        let SourcePeer {
-            peer_id,
-            data: header,
-        } = header;
-        let id = header.entity.id();
-        let block_id = SourcePeer { peer_id, data: id };
-
-        // Check the consensus is valid on this header.
-        if !consensus_port
-            .check_sealed_header(&header)
-            .trace_err("Failed to check consensus on header")?
-        {
-            tracing::warn!("Header {:?} failed consensus check", header);
-            return Ok(None)
-        }
-
-        // Wait for the da to be at least the da height on the header.
-        consensus_port
-            .await_da_height(&header.entity.da_height)
-            .await?;
-
-        get_transactions_on_block(p2p.as_ref(), block_id, header).await
-    }
-}
-
-fn get_headers_buffered<P: PeerToPeerPort + Send + Sync + 'static>(
-    range: RangeInclusive<u32>,
-    params: &Config,
-    p2p: Arc<P>,
-) -> impl Stream<Item = anyhow::Result<SourcePeer<SealedBlockHeader>>> {
-    let Config {
-        header_batch_size,
-        max_header_batch_requests,
-        ..
-    } = params;
-    futures::stream::iter(range_chunks(range, *header_batch_size))
-        .map(move |range| {
-            tracing::debug!(
-                "getting header range from {} to {} inclusive",
-                range.start(),
-                range.end()
-            );
-            let p2p = p2p.clone();
-            async move { get_headers_batch(range, p2p).await }
-                .instrument(tracing::debug_span!("get_headers_batch"))
-                .in_current_span()
-        })
-        .buffered(*max_header_batch_requests)
-        .flatten()
-        .into_scan_none_or_err()
-        .scan_none_or_err()
-}
-
-fn range_chunks(
-    range: RangeInclusive<u32>,
-    chunk_size: u32,
-) -> impl Iterator<Item = RangeInclusive<u32>> {
-    let end = *range.end();
-    range.step_by(chunk_size as usize).map(move |chunk_start| {
-        let block_end = (chunk_start + chunk_size).min(end);
-        chunk_start..=block_end
-    })
->>>>>>> 078446b2
 }
 
 /// Waits for a notify or shutdown signal.
@@ -721,29 +701,8 @@
     matches!(r, futures::future::Either::Left(_))
 }
 
-<<<<<<< HEAD
-// /// Returns a stream of headers processing concurrently up to `max_get_header_requests`.
-// /// The headers are returned in order.
-// fn get_header_range_buffered(
-//     range: RangeInclusive<u32>,
-//     params: &Config,
-//     p2p: Arc<impl PeerToPeerPort + Send + Sync + 'static>,
-// ) -> impl Stream<Item = anyhow::Result<SourcePeer<SealedBlockHeader>>> {
-//     get_header_range(range, p2p)
-//         .buffered(params.max_get_header_requests)
-//         // Continue the stream unless an error or none occurs.
-//         .into_scan_none_or_err()
-//         .scan_none_or_err()
-// }
-
-#[tracing::instrument(skip(p2p))]
-/// Returns a stream of network requests for headers.
-fn get_header_range(
-    range: RangeInclusive<u32>,
-=======
 async fn get_headers_batch(
     mut range: RangeInclusive<u32>,
->>>>>>> 078446b2
     p2p: Arc<impl PeerToPeerPort + 'static>,
 ) -> impl Stream<Item = anyhow::Result<Option<SourcePeer<SealedBlockHeader>>>> {
     tracing::debug!(
