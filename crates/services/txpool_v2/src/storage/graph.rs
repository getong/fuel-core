--- conflicted
+++ resolved
@@ -39,16 +39,12 @@
 
 use crate::{
     collision_manager::basic::BasicCollisionManagerStorage,
-<<<<<<< HEAD
     error::{
         CollisionReason,
         DependencyError,
         Error,
         InputValidationError,
     },
-=======
-    error::Error,
->>>>>>> 2fd7c150
     ports::TxPoolPersistentStorage,
     selection_algorithms::ratio_tip_gas::RatioTipGasSelectionAlgorithmStorage,
     storage::checked_collision::CheckedTransaction,
@@ -96,42 +92,6 @@
 }
 
 impl GraphStorage {
-<<<<<<< HEAD
-    /// Remove a node and all its dependent sub-graph.
-    /// Edit the data of dependencies transactions accordingly.
-    /// Returns the removed transactions.
-    fn remove_node_and_dependent_sub_graph(
-        &mut self,
-        root_id: NodeIndex,
-    ) -> Result<RemovedTransactions, Error> {
-        let Some(root) = self.graph.node_weight(root_id) else {
-            return Ok(vec![])
-        };
-        let gas_removed = root.dependents_cumulative_gas;
-        let tip_removed = root.dependents_cumulative_tip;
-        let dependencies: Vec<NodeIndex> = self.get_dependencies(root_id)?.collect();
-        let mut removed = self.remove_dependent_sub_graph(root_id)?;
-        let mut already_visited = HashSet::new();
-        for dependency in dependencies {
-            self.reduce_dependencies_cumulative_gas_tip_and_chain_count(
-                dependency,
-                gas_removed,
-                tip_removed,
-                removed.len(),
-                &mut already_visited,
-            )?;
-        }
-        if let Some(removed_tx) = self.graph.remove_node(root_id) {
-            self.clear_cache(
-                removed_tx.transaction.outputs(),
-                &removed_tx.transaction.id(),
-            );
-            removed.push(removed_tx.transaction);
-        }
-        Ok(removed)
-    }
-=======
->>>>>>> 2fd7c150
     fn reduce_dependencies_cumulative_gas_tip_and_chain_count(
         &mut self,
         root_id: NodeIndex,
@@ -209,18 +169,10 @@
     fn remove_node_and_dependent_sub_graph_recursion(
         &mut self,
         root_id: NodeIndex,
-<<<<<<< HEAD
-    ) -> Result<RemovedTransactions, Error> {
-        let dependents: Vec<_> = self
-            .graph
-            .neighbors_directed(root_id, petgraph::Direction::Outgoing)
-            .collect();
-=======
         dependency_visited: &mut HashSet<NodeIndex>,
     ) -> Vec<StorageData> {
         let dependencies: Vec<_> = self.get_direct_dependencies(root_id).collect();
         let dependents: Vec<_> = self.get_direct_dependents(root_id).collect();
->>>>>>> 2fd7c150
         let Some(root) = self.graph.remove_node(root_id) else {
             // It is possible that the node was already removed during
             // `remove_node_and_dependent_sub_graph` call. An example:
@@ -370,13 +322,6 @@
         }
     }
 
-<<<<<<< HEAD
-    fn get_inner(&self, index: &NodeIndex) -> Result<&StorageData, Error> {
-        self.graph.node_weight(*index).ok_or(Error::Storage(format!(
-            "Transaction with index {:?} not found",
-            index
-        )))
-=======
     fn get_inner(&self, index: &NodeIndex) -> Option<&StorageData> {
         self.graph.node_weight(*index)
     }
@@ -387,7 +332,6 @@
     ) -> impl Iterator<Item = NodeIndex> + '_ {
         self.graph
             .neighbors_directed(index, petgraph::Direction::Outgoing)
->>>>>>> 2fd7c150
     }
 
     fn get_direct_dependencies(
@@ -498,55 +442,17 @@
 
     fn store_transaction(
         &mut self,
-<<<<<<< HEAD
-        transaction: ArcPoolTx,
-        creation_instant: Instant,
-        dependencies: Vec<Self::StorageIndex>,
-    ) -> Result<Self::StorageIndex, Error> {
-=======
         checked_transaction: Self::CheckedTransaction,
         creation_instant: Instant,
     ) -> Self::StorageIndex {
         let (transaction, direct_dependencies, all_dependencies) =
             checked_transaction.unpack();
->>>>>>> 2fd7c150
         let tx_id = transaction.id();
 
         // Add the new transaction to the graph and update the others in consequence
         let tip = transaction.tip();
         let gas = transaction.max_gas();
         let size = transaction.metered_bytes_size();
-<<<<<<< HEAD
-        let outputs = transaction.outputs().clone();
-
-        // Check if the dependency chain is too big
-        let mut all_dependencies_recursively = HashSet::new();
-        let mut to_check = dependencies.clone();
-        while let Some(node_id) = to_check.pop() {
-            // Already checked node
-            if all_dependencies_recursively.contains(&node_id) {
-                continue;
-            }
-            let Some(dependency_node) = self.graph.node_weight(node_id) else {
-                return Err(Error::Storage(format!(
-                    "Node with id {:?} not found",
-                    node_id
-                )));
-            };
-            if dependency_node.number_txs_in_chain >= self.config.max_txs_chain_count {
-                return Err(Error::Dependency(
-                    DependencyError::NotInsertedChainDependencyTooBig,
-                ));
-            }
-            all_dependencies_recursively.insert(node_id);
-            to_check.extend(self.get_dependencies(node_id)?);
-        }
-
-        if all_dependencies_recursively.len() >= self.config.max_txs_chain_count {
-            return Err(Error::Dependency(
-                DependencyError::NotInsertedChainDependencyTooBig,
-            ));
-=======
 
         // Update the cumulative tip and gas of the dependencies transactions and recursively their dependencies, etc.
         for node_id in all_dependencies {
@@ -570,7 +476,6 @@
             debug_assert!(node.dependents_cumulative_gas != 0);
             debug_assert!(node.number_dependents_in_chain != 0);
             debug_assert!(node.dependents_cumulative_bytes_size != 0);
->>>>>>> 2fd7c150
         }
 
         let node = StorageData {
@@ -579,11 +484,7 @@
             dependents_cumulative_bytes_size: size,
             transaction,
             creation_instant,
-<<<<<<< HEAD
-            number_txs_in_chain: all_dependencies_recursively.len().saturating_add(1),
-=======
             number_dependents_in_chain: 1,
->>>>>>> 2fd7c150
         };
 
         // Add the transaction to the graph
@@ -597,60 +498,7 @@
         }
         self.cache_tx_infos(&tx_id, node_id);
 
-<<<<<<< HEAD
-        // Update the cumulative tip and gas of the dependencies transactions and recursively their dependencies, etc.
-        for node_id in all_dependencies_recursively {
-            let Some(node) = self.graph.node_weight_mut(node_id) else {
-                return Err(Error::Storage(format!(
-                    "Node with id {:?} not found",
-                    node_id
-                )));
-            };
-            node.number_txs_in_chain = node.number_txs_in_chain.saturating_add(1);
-            node.dependents_cumulative_tip =
-                node.dependents_cumulative_tip.saturating_add(tip);
-            node.dependents_cumulative_gas =
-                node.dependents_cumulative_gas.saturating_add(gas);
-            node.dependents_cumulative_bytes_size =
-                node.dependents_cumulative_bytes_size.saturating_add(size);
-        }
-        Ok(node_id)
-    }
-
-    fn can_store_transaction(
-        &self,
-        _transaction: &PoolTransaction,
-        dependencies: &[Self::StorageIndex],
-        colliding_transactions: &HashMap<Self::StorageIndex, Vec<CollisionReason>>,
-    ) -> Result<(), Error> {
-        for collision in colliding_transactions.keys() {
-            if self.is_in_dependencies_subtrees(*collision, dependencies)? {
-                return Err(Error::Dependency(
-                    DependencyError::NotInsertedCollisionIsDependency,
-                ));
-            }
-        }
-        for node_id in dependencies.iter() {
-            let Some(dependency_node) = self.graph.node_weight(*node_id) else {
-                return Err(Error::Storage(format!(
-                    "Node with id {:?} not found",
-                    node_id
-                )));
-            };
-            if dependency_node.number_txs_in_chain >= self.config.max_txs_chain_count {
-                return Err(Error::Dependency(
-                    DependencyError::NotInsertedChainDependencyTooBig,
-                ));
-            }
-        }
-        Ok(())
-    }
-
-    fn get(&self, index: &Self::StorageIndex) -> Result<&StorageData, Error> {
-        self.get_inner(index)
-=======
         node_id
->>>>>>> 2fd7c150
     }
 
     fn can_store_transaction(
@@ -758,63 +606,6 @@
         Ok(())
     }
 
-<<<<<<< HEAD
-    fn collect_transaction_dependencies(
-        &self,
-        transaction: &PoolTransaction,
-    ) -> Result<Vec<Self::StorageIndex>, Error> {
-        let mut pool_dependencies = Vec::new();
-        for input in transaction.inputs() {
-            match input {
-                Input::CoinSigned(CoinSigned { utxo_id, .. })
-                | Input::CoinPredicate(CoinPredicate { utxo_id, .. }) => {
-                    if let Some(node_id) = self.coins_creators.get(utxo_id) {
-                        pool_dependencies.push(*node_id);
-                    }
-                }
-                Input::MessageCoinSigned(MessageCoinSigned { .. })
-                | Input::MessageCoinPredicate(MessageCoinPredicate { .. })
-                | Input::MessageDataSigned(MessageDataSigned { .. })
-                | Input::MessageDataPredicate(MessageDataPredicate { .. }) => {}
-                Input::Contract(Contract { contract_id, .. }) => {
-                    if let Some(node_id) = self.contracts_creators.get(contract_id) {
-                        pool_dependencies.push(*node_id);
-                    }
-                }
-            }
-        }
-        Ok(pool_dependencies)
-    }
-
-    fn remove_transaction_without_dependencies(
-        &mut self,
-        index: Self::StorageIndex,
-    ) -> Result<ArcPoolTx, Error> {
-        if self.get_dependencies(index)?.next().is_some() {
-            return Err(Error::Storage("Tried to remove a transaction without dependencies but it has dependencies".to_string()));
-        }
-        let mut already_visited = HashSet::new();
-        self.reduce_dependents_chain_count(index, 1, &mut already_visited)?;
-        self.graph
-            .remove_node(index)
-            .ok_or(Error::Storage(format!(
-                "Transaction with index {:?} not found",
-                index
-            )))
-            .map(|node| {
-                self.clear_cache(node.transaction.outputs(), &node.transaction.id());
-                node.transaction
-            })
-    }
-
-    fn remove_transaction_and_dependents_subtree(
-        &mut self,
-        index: Self::StorageIndex,
-    ) -> Result<RemovedTransactions, Error> {
-        self.remove_node_and_dependent_sub_graph(index)
-    }
-
-=======
     fn remove_transaction_and_dependents_subtree(
         &mut self,
         index: Self::StorageIndex,
@@ -822,7 +613,6 @@
         self.remove_node_and_dependent_sub_graph(index)
     }
 
->>>>>>> 2fd7c150
     fn count(&self) -> usize {
         self.graph.node_count()
     }
