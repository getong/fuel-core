--- conflicted
+++ resolved
@@ -1,6 +1,7 @@
 use std::{
     collections::HashMap,
     fmt::Debug,
+    time::Instant,
 };
 
 use crate::{
@@ -46,12 +47,8 @@
     /// Returns the index of the stored transaction.
     fn store_transaction(
         &mut self,
-<<<<<<< HEAD
         transaction: ArcPoolTx,
-=======
-        transaction: PoolTransaction,
         creation_instant: Instant,
->>>>>>> 83c56ae8
         dependencies: Vec<Self::StorageIndex>,
     ) -> Result<Self::StorageIndex, Error>;
 
