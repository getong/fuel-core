--- conflicted
+++ resolved
@@ -169,13 +169,8 @@
                 max_bytes_size: 10_000_000_000,
             },
             heavy_work: HeavyWorkConfig {
-<<<<<<< HEAD
-                number_threads_verif_insert_transactions: 1,
-                number_pending_tasks_threads_verif_insert_transactions: 100,
-=======
-                number_threads_to_verify_transactions: 4,
+                number_threads_to_verify_transactions: 1,
                 size_of_verification_queue: 100,
->>>>>>> 13e69904
             },
         }
     }
