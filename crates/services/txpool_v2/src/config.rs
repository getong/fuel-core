--- conflicted
+++ resolved
@@ -144,13 +144,7 @@
     fn default() -> Self {
         Self {
             utxo_validation: true,
-<<<<<<< HEAD
-            max_dependent_txn_count: 1000,
-=======
-            max_block_gas: 100000000,
-            max_block_size: 1000000000,
             max_txs_chain_count: 1000,
->>>>>>> 72add0fb
             max_txs: 10000,
             max_txs_ttl: Duration::from_secs(60 * 10),
             black_list: BlackList::default(),
