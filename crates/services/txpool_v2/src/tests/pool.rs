#![allow(non_snake_case)]

use crate::{
    config::Config,
    error::Error,
    ports::WasmValidityError,
    tests::{
        context::{
            create_contract_input,
            create_contract_output,
            create_message_predicate_from_message,
            IntoEstimated,
            TestPoolUniverse,
            GAS_LIMIT,
            TEST_COIN_AMOUNT,
        },
        mocks::MockWasmChecker,
    },
};
use fuel_core_types::{
    fuel_asm::{
        op,
        RegId,
    },
    fuel_tx::{
        input::coin::CoinPredicate,
        Address,
        AssetId,
        BlobBody,
        BlobId,
        BlobIdExt,
        Bytes32,
        ConsensusParameters,
        Contract,
        Input,
        Output,
        PanicReason,
        PredicateParameters,
        TransactionBuilder,
        TxParameters,
        UniqueIdentifier,
        UpgradePurpose,
        UtxoId,
    },
    fuel_types::ChainId,
    fuel_vm::{
        checked_transaction::CheckError,
        PredicateVerificationFailed,
    },
};
use std::vec;

#[tokio::test]
async fn insert_one_tx_succeeds() {
    let mut universe = TestPoolUniverse::default();
    universe.build_pool();

    // Given
    let tx = universe.build_script_transaction(None, None, 0);

    // When
    let result = universe.verify_and_insert(tx).await;

    // Then
    assert!(result.is_ok());
}

#[tokio::test]
async fn insert__tx_with_blacklisted_utxo_id() {
    let mut universe = TestPoolUniverse::default();

    // Given
    let coin = universe.setup_coin().1;
    let utxo_id = *coin.utxo_id().unwrap();
    universe.config.black_list.coins.insert(utxo_id);
    universe.build_pool();
    let tx = universe.build_script_transaction(Some(vec![coin]), None, 0);

    // When
    let err = universe.verify_and_insert(tx).await.unwrap_err();

    // Then
    assert!(matches!(err, Error::BlacklistedUTXO(id) if id == utxo_id));
}

#[tokio::test]
async fn insert__tx_with_blacklisted_owner() {
    let mut universe = TestPoolUniverse::default();

    // Given
    let coin = universe.setup_coin().1;
    let owner_addr = *coin.input_owner().unwrap();
    universe.config.black_list.owners.insert(owner_addr);
    universe.build_pool();
    let tx = universe.build_script_transaction(Some(vec![coin]), None, 0);

    // When
    let err = universe.verify_and_insert(tx).await.unwrap_err();

    // Then
    assert!(matches!(err, Error::BlacklistedOwner(id) if id == owner_addr));
}

#[tokio::test]
async fn insert__tx_with_blacklisted_contract() {
    let mut universe = TestPoolUniverse::default();
    let contract_id = Contract::EMPTY_CONTRACT_ID;

    // Given
    universe.config.black_list.contracts.insert(contract_id);
    universe.build_pool();
    let tx = universe.build_script_transaction(
        Some(vec![create_contract_input(
            Default::default(),
            Default::default(),
            contract_id,
        )]),
        Some(vec![Output::contract(
            0,
            Default::default(),
            Default::default(),
        )]),
        0,
    );

    // When
    let err = universe.verify_and_insert(tx).await.unwrap_err();

    // Then
    assert!(matches!(err, Error::BlacklistedContract(id) if id == contract_id));
}

#[tokio::test]
async fn insert__tx_with_blacklisted_message() {
    let mut universe = TestPoolUniverse::default();

    // Given
    let (message, input) = create_message_predicate_from_message(5000, 0);
    let nonce = *message.nonce();
    universe.config.black_list.messages.insert(nonce);
    universe.build_pool();
    let tx = universe.build_script_transaction(Some(vec![input]), None, 0);

    // When
    let err = universe.verify_and_insert(tx).await.unwrap_err();

    // Then
    assert!(matches!(err, Error::BlacklistedMessage(id) if id == nonce));
}

#[tokio::test]
async fn insert_tx2_dependent_tx1() {
    let mut universe = TestPoolUniverse::default();
    universe.build_pool();

    // Given
    let (output, unset_input) = universe.create_output_and_input();
    let tx1 = universe.build_script_transaction(None, Some(vec![output]), 0);

    let input = unset_input.into_input(UtxoId::new(tx1.id(&ChainId::default()), 0));
    let tx2 = universe.build_script_transaction(Some(vec![input]), None, 0);

    // When
    let result1 = universe.verify_and_insert(tx1).await;
    let result2 = universe.verify_and_insert(tx2).await;

    // Then
    assert!(result1.is_ok());
    assert!(result2.is_ok());
}

#[tokio::test]
async fn insert__tx2_collided_on_contract_id() {
    let mut universe = TestPoolUniverse::default();
    universe.build_pool();

    let contract_id = Contract::EMPTY_CONTRACT_ID;

    // contract creation tx
    let (_, gas_coin) = universe.setup_coin();
    let (output, unset_input) = universe.create_output_and_input();
    let tx = TransactionBuilder::create(
        Default::default(),
        Default::default(),
        Default::default(),
    )
    .tip(10)
    .max_fee_limit(10)
    .add_input(gas_coin)
    .add_output(create_contract_output(contract_id))
    .add_output(output)
    .finalize_as_transaction();

    let (_, gas_coin) = universe.setup_coin();
    let input = unset_input.into_input(UtxoId::new(tx.id(&Default::default()), 1));

    // Given
    // attempt to insert a different creation tx with a valid dependency on the first tx,
    // but with a conflicting output contract id
    let tx_faulty = TransactionBuilder::create(
        Default::default(),
        Default::default(),
        Default::default(),
    )
    .tip(9)
    .max_fee_limit(9)
    .add_input(gas_coin)
    .add_input(input)
    .add_output(create_contract_output(contract_id))
    .add_output(output)
    .finalize_as_transaction();

    // When
    let result1 = universe.verify_and_insert(tx).await;
    let result2 = universe.verify_and_insert(tx_faulty).await;

    assert!(result1.is_ok());
    let err = result2.unwrap_err();
    assert!(matches!(err, Error::Collided(_)));
}

#[tokio::test]
async fn insert__tx_with_dependency_on_invalid_utxo_type() {
    let mut universe = TestPoolUniverse::default();
    universe.build_pool();
    let contract_id = Contract::EMPTY_CONTRACT_ID;

    let gas_coin = universe.setup_coin().1;
    let tx = TransactionBuilder::create(
        Default::default(),
        Default::default(),
        Default::default(),
    )
    .add_input(gas_coin)
    .add_output(create_contract_output(contract_id))
    .finalize_as_transaction();
    let utxo_id = UtxoId::new(tx.id(&Default::default()), 0);

    // Given
    // create a second transaction with utxo id referring to
    // the wrong type of utxo (contract instead of coin)
    let random_predicate =
        universe.random_predicate(AssetId::BASE, TEST_COIN_AMOUNT, Some(utxo_id));
    let tx_faulty =
        universe.build_script_transaction(Some(vec![random_predicate]), None, 0);

    // When
    let result1 = universe.verify_and_insert(tx).await;
    let result2 = universe.verify_and_insert(tx_faulty).await;

    // Then
    assert!(result1.is_ok());
    let err = result2.unwrap_err();

    assert!(matches!(err, Error::UtxoNotFound(id) if id == utxo_id));
}

#[tokio::test]
async fn insert__already_known_tx() {
    let mut universe = TestPoolUniverse::default().config(Config {
        utxo_validation: false,
        ..Default::default()
    });
    universe.build_pool();

    // Given
    let tx = universe.build_script_transaction(None, None, 0);

    // When
    let result1 = universe.verify_and_insert(tx.clone()).await;
    let result2 = universe.verify_and_insert(tx).await;

    // Then
    assert!(result1.is_ok());
    let err = result2.unwrap_err();
    assert!(matches!(err, Error::Collided(_)));
}

#[tokio::test]
async fn insert__unknown_utxo() {
    let mut universe = TestPoolUniverse::default();
    universe.build_pool();

    // Given
    let input = universe.random_predicate(AssetId::BASE, TEST_COIN_AMOUNT, None);
    let utxo_id = input.utxo_id().cloned().unwrap();
    let tx = universe.build_script_transaction(Some(vec![input]), None, 0);

    // When
    let result = universe.verify_and_insert(tx).await;

    // Then
    let err = result.unwrap_err();
    assert!(matches!(err, Error::UtxoNotFound(id) if id == utxo_id));
}

#[tokio::test]
async fn insert_higher_priced_tx_removes_lower_priced_tx() {
    let mut universe = TestPoolUniverse::default();
    universe.build_pool();

    // Given
    let common_coin = universe.setup_coin().1;
    let tx1 =
        universe.build_script_transaction(Some(vec![common_coin.clone()]), None, 10);
    let tx_id = tx1.id(&ChainId::default());
    let tx2 = universe.build_script_transaction(Some(vec![common_coin]), None, 20);

    // When
    universe.verify_and_insert(tx1).await.unwrap();
    let result = universe.verify_and_insert(tx2).await.unwrap();

    // Then
    assert_eq!(result[0].id(), tx_id);
}

#[tokio::test]
async fn insert__colliding_dependent_underpriced() {
    let mut universe = TestPoolUniverse::default();
    universe.build_pool();

    let (output, unset_input) = universe.create_output_and_input();
    let tx1 = universe.build_script_transaction(None, Some(vec![output]), 20);
    let input = unset_input.into_input(UtxoId::new(tx1.id(&ChainId::default()), 0));

    // Given
    let tx2 = universe.build_script_transaction(Some(vec![input.clone()]), None, 20);
    let tx3 = universe.build_script_transaction(Some(vec![input]), None, 10);

    // When
    let result1 = universe.verify_and_insert(tx1).await;
    let result2 = universe.verify_and_insert(tx2).await;
    let result3 = universe.verify_and_insert(tx3).await;

    // Then
    assert!(result1.is_ok());
    assert!(result2.is_ok());
    let err = result3.unwrap_err();
    assert!(matches!(err, Error::Collided(_)));
}

#[tokio::test]
async fn insert_dependent_contract_creation() {
    let mut universe = TestPoolUniverse::default();
    universe.build_pool();
    let contract_id = Contract::EMPTY_CONTRACT_ID;

    // Given
    let (_, gas_funds) = universe.setup_coin();
    let tx1 = TransactionBuilder::create(
        Default::default(),
        Default::default(),
        Default::default(),
    )
    .tip(10)
    .max_fee_limit(10)
    .add_input(gas_funds)
    .add_output(create_contract_output(contract_id))
    .finalize_as_transaction();

    let tx2 = universe.build_script_transaction(
        Some(vec![create_contract_input(
            Default::default(),
            Default::default(),
            contract_id,
        )]),
        Some(vec![Output::contract(
            0,
            Default::default(),
            Default::default(),
        )]),
        10,
    );

    // When
    let result1 = universe.verify_and_insert(tx1).await;
    let result2 = universe.verify_and_insert(tx2).await;

    // Then
    assert!(result1.is_ok());
    assert!(result2.is_ok());
}

#[tokio::test]
async fn insert_more_priced_tx3_removes_tx1_and_dependent_tx2() {
    let mut universe = TestPoolUniverse::default();
    universe.build_pool();

    // Given
    let common_coin = universe.setup_coin().1;
    let (output, unset_input) = universe.create_output_and_input();

    let tx1 = universe.build_script_transaction(
        Some(vec![common_coin.clone()]),
        Some(vec![output]),
        10,
    );
    let tx1_id = tx1.id(&ChainId::default());
    let input = unset_input.into_input(UtxoId::new(tx1_id, 0));

    let tx2 = universe.build_script_transaction(Some(vec![input.clone()]), None, 10);
    let tx2_id = tx2.id(&ChainId::default());

    let tx3 = universe.build_script_transaction(Some(vec![common_coin]), None, 20);

    // When
    let result1 = universe.verify_and_insert(tx1).await;
    let result2 = universe.verify_and_insert(tx2).await;
    let result3 = universe.verify_and_insert(tx3).await;

    // Then
    assert!(result1.is_ok());
    assert!(result2.is_ok());
    assert!(result3.is_ok());
    let removed_txs = result3.unwrap();
    assert_eq!(removed_txs.len(), 2);
    assert_eq!(removed_txs[0].id(), tx1_id);
    assert_eq!(removed_txs[1].id(), tx2_id);
}

#[tokio::test]
async fn insert_more_priced_tx2_removes_tx1_and_more_priced_tx3_removes_tx2() {
    let mut universe = TestPoolUniverse::default();
    universe.build_pool();

    // Given
    let common_coin = universe.setup_coin().1;

    let tx1 =
        universe.build_script_transaction(Some(vec![common_coin.clone()]), None, 10);
    let tx1_id = tx1.id(&ChainId::default());

    let tx2 =
        universe.build_script_transaction(Some(vec![common_coin.clone()]), None, 11);
    let tx2_id = tx2.id(&ChainId::default());

    let tx3 = universe.build_script_transaction(Some(vec![common_coin]), None, 12);

    // When
    let result1 = universe.verify_and_insert(tx1).await;
    let result2 = universe.verify_and_insert(tx2).await;
    let result3 = universe.verify_and_insert(tx3).await;

    // Then
    assert!(result1.is_ok());
    assert!(result2.is_ok());
    let removed_txs = result2.unwrap();
    assert_eq!(removed_txs.len(), 1);
    assert_eq!(removed_txs[0].id(), tx1_id);
    assert!(result3.is_ok());
    let removed_txs = result3.unwrap();
    assert_eq!(removed_txs.len(), 1);
    assert_eq!(removed_txs[0].id(), tx2_id);
}

#[tokio::test]
async fn insert__tx_limit_hit() {
    let mut universe = TestPoolUniverse::default().config(Config {
        max_txs: 1,
        ..Default::default()
    });
    universe.build_pool();

    // Given
    let tx1 = universe.build_script_transaction(None, None, 0);
    let tx2 = universe.build_script_transaction(None, None, 0);

    // When
    let result1 = universe.verify_and_insert(tx1).await;
    let result2 = universe.verify_and_insert(tx2).await;

    // Then
    assert!(result1.is_ok());
    let err = result2.unwrap_err();
    assert!(matches!(err, Error::NotInsertedLimitHit));
}

#[tokio::test]
<<<<<<< HEAD
async fn insert__dependency_chain_length_hit() {
    let mut universe = TestPoolUniverse::default().config(Config {
        max_dependent_txn_count: 2,
=======
async fn tx_chain_length_hit() {
    let mut context = PoolContext::default().config(Config {
        max_txs_chain_count: 2,
>>>>>>> 3dde832c
        ..Default::default()
    });
    universe.build_pool();

    // Given
    let (output, unset_input) = universe.create_output_and_input();
    let tx1 = universe.build_script_transaction(None, Some(vec![output]), 0);
    let input = unset_input.into_input(UtxoId::new(tx1.id(&Default::default()), 0));

    let (output, unset_input) = universe.create_output_and_input();
    let tx2 = universe.build_script_transaction(Some(vec![input]), Some(vec![output]), 0);
    let input = unset_input.into_input(UtxoId::new(tx2.id(&Default::default()), 0));

    let tx3 = universe.build_script_transaction(Some(vec![input]), None, 0);

    // When
    let result1 = universe.verify_and_insert(tx1).await;
    let result2 = universe.verify_and_insert(tx2).await;
    let result3 = universe.verify_and_insert(tx3).await;

    // Then
    assert!(result1.is_ok());
    assert!(result2.is_ok());
    let err = result3.unwrap_err();
    assert!(matches!(err, Error::NotInsertedChainDependencyTooBig));
}

#[tokio::test]
async fn get_sorted_out_tx1_2_3() {
    let mut universe = TestPoolUniverse::default();
    universe.build_pool();

    // Given
    let tx1 = universe.build_script_transaction(None, None, 10);
    let tx2 = universe.build_script_transaction(None, None, 9);
    let tx3 = universe.build_script_transaction(None, None, 20);

    let tx1_id = tx1.id(&ChainId::default());
    let tx2_id = tx2.id(&ChainId::default());
    let tx3_id = tx3.id(&ChainId::default());

    universe.verify_and_insert(tx1).await.unwrap();
    universe.verify_and_insert(tx2).await.unwrap();
    universe.verify_and_insert(tx3).await.unwrap();

    // When
    let txs = universe
        .get_pool()
        .write()
        .extract_transactions_for_block()
        .unwrap();

    // Then
    assert_eq!(txs.len(), 3, "Should have 3 txs");
    assert_eq!(txs[0].id(), tx3_id, "First should be tx3");
    assert_eq!(txs[1].id(), tx1_id, "Second should be tx1");
    assert_eq!(txs[2].id(), tx2_id, "Third should be tx2");
}

#[tokio::test]
async fn get_sorted_out_tx_same_tips() {
    let mut universe = TestPoolUniverse::default();
    universe.build_pool();

    // Given
    let gas_coin = universe.setup_coin().1;
    let tx1 = TransactionBuilder::script(vec![], vec![])
        .tip(10)
        .max_fee_limit(10)
        .script_gas_limit(GAS_LIMIT)
        .add_input(gas_coin)
        .finalize_as_transaction();

    let (_, gas_coin) = universe.setup_coin();
    let tx2 = TransactionBuilder::script(vec![], vec![])
        .tip(10)
        .max_fee_limit(10)
        .script_gas_limit(GAS_LIMIT / 2)
        .add_input(gas_coin)
        .finalize_as_transaction();

    let (_, gas_coin) = universe.setup_coin();
    let tx3 = TransactionBuilder::script(vec![], vec![])
        .tip(10)
        .max_fee_limit(10)
        .script_gas_limit(GAS_LIMIT / 4)
        .add_input(gas_coin)
        .finalize_as_transaction();

    let tx1_id = tx1.id(&ChainId::default());
    let tx2_id = tx2.id(&ChainId::default());
    let tx3_id = tx3.id(&ChainId::default());

    universe.verify_and_insert(tx1).await.unwrap();
    universe.verify_and_insert(tx2).await.unwrap();
    universe.verify_and_insert(tx3).await.unwrap();

    // When
    let txs = universe
        .get_pool()
        .write()
        .extract_transactions_for_block()
        .unwrap();

    // Then
    assert_eq!(txs.len(), 3, "Should have 3 txs");
    assert_eq!(txs[0].id(), tx3_id, "First should be tx3");
    assert_eq!(txs[1].id(), tx2_id, "Second should be tx2");
    assert_eq!(txs[2].id(), tx1_id, "Third should be tx1");
}

#[tokio::test]
async fn get_sorted_out_tx_profitable_ratios() {
    let mut universe = TestPoolUniverse::default();
    universe.build_pool();

    // Given
    let gas_coin = universe.setup_coin().1;
    let tx1 = TransactionBuilder::script(vec![], vec![])
        .tip(4)
        .max_fee_limit(4)
        .script_gas_limit(GAS_LIMIT)
        .add_input(gas_coin)
        .finalize_as_transaction();

    let (_, gas_coin) = universe.setup_coin();
    let tx2 = TransactionBuilder::script(vec![], vec![])
        .tip(2)
        .max_fee_limit(2)
        .script_gas_limit(GAS_LIMIT / 10)
        .add_input(gas_coin)
        .finalize_as_transaction();

    let (_, gas_coin) = universe.setup_coin();
    let tx3 = TransactionBuilder::script(vec![], vec![])
        .tip(1)
        .max_fee_limit(1)
        .script_gas_limit(GAS_LIMIT / 100)
        .add_input(gas_coin)
        .finalize_as_transaction();

    let tx1_id = tx1.id(&ChainId::default());
    let tx2_id = tx2.id(&ChainId::default());
    let tx3_id = tx3.id(&ChainId::default());

    universe.verify_and_insert(tx1).await.unwrap();
    universe.verify_and_insert(tx2).await.unwrap();
    universe.verify_and_insert(tx3).await.unwrap();

    // When
    let txs = universe
        .get_pool()
        .write()
        .extract_transactions_for_block()
        .unwrap();

    // Then
    assert_eq!(txs.len(), 3, "Should have 3 txs");
    assert_eq!(txs[0].id(), tx3_id, "First should be tx3");
    assert_eq!(txs[1].id(), tx2_id, "Second should be tx2");
    assert_eq!(txs[2].id(), tx1_id, "Third should be tx1");
}

#[tokio::test]
async fn get_sorted_out_tx_by_creation_instant() {
    let mut universe = TestPoolUniverse::default();
    universe.build_pool();

    // Given
    let tx1 = universe.build_script_transaction(None, None, 0);
    let tx2 = universe.build_script_transaction(None, None, 0);
    let tx3 = universe.build_script_transaction(None, None, 0);
    let tx4 = universe.build_script_transaction(None, None, 0);
    let tx1_id = tx1.id(&ChainId::default());
    let tx2_id = tx2.id(&ChainId::default());
    let tx3_id = tx3.id(&ChainId::default());
    let tx4_id = tx4.id(&ChainId::default());

    universe.verify_and_insert(tx1).await.unwrap();
    universe.verify_and_insert(tx2).await.unwrap();
    universe.verify_and_insert(tx3).await.unwrap();
    universe.verify_and_insert(tx4).await.unwrap();

    // When
    let txs = universe
        .get_pool()
        .write()
        .extract_transactions_for_block()
        .unwrap();

    // Then
    // This order doesn't match the lexicographical order of the tx ids
    // and so it verifies that the txs are sorted by creation instant
    // The newest tx should be first
    assert_eq!(txs.len(), 4, "Should have 4 txs");
    assert_eq!(txs[0].id(), tx1_id, "First should be tx1");
    assert_eq!(txs[1].id(), tx2_id, "Second should be tx2");
    assert_eq!(txs[2].id(), tx3_id, "Third should be tx3");
    assert_eq!(txs[3].id(), tx4_id, "Fourth should be tx4");
}

#[tokio::test]
async fn insert_tx_at_least_min_gas_price() {
    // Given
    let gas_price = 10;
    let mut universe = TestPoolUniverse::default().config(Config {
        ..Default::default()
    });
    universe.build_pool();

    let tx = universe.build_script_transaction(None, None, gas_price);
    // When
    universe.verify_and_insert_with_gas_price(tx, gas_price).await
    // Then
    .unwrap();
}

#[tokio::test]
async fn insert__tx_below_min_gas_price() {
    // Given
    let gas_price = 11;
    let mut universe = TestPoolUniverse::default();
    universe.build_pool();

    let gas_coin = universe.setup_coin().1;
    let tx = TransactionBuilder::script(vec![], vec![])
        .tip(10)
        .max_fee_limit(10)
        .script_gas_limit(GAS_LIMIT)
        .add_input(gas_coin)
        .finalize_as_transaction();

    // When
    let err = universe
        .verify_and_insert_with_gas_price(tx, gas_price)
        .await
        .unwrap_err();

    // Then
    assert!(matches!(
        err,
        Error::ConsensusValidity(CheckError::InsufficientMaxFee { .. })
    ));
}

#[tokio::test]
async fn insert_tx_when_input_message_id_exists_in_db() {
    let mut universe = TestPoolUniverse::default();
    universe.build_pool();

    // Given
    let (message, input) = create_message_predicate_from_message(5000, 0);
    universe.database_mut().insert_message(message);
    let tx = universe.build_script_transaction(Some(vec![input]), None, 0);

    // When
    universe.verify_and_insert(tx).await
    // Then
    .unwrap();
}

#[tokio::test]
async fn insert__tx_when_input_message_id_do_not_exists_in_db() {
    let mut universe = TestPoolUniverse::default();
    universe.build_pool();

    // Given
    let (message, input) = create_message_predicate_from_message(5000, 0);
    let tx = universe.build_script_transaction(Some(vec![input]), None, 0);

    // When
    let err = universe.verify_and_insert(tx).await.unwrap_err();

    // Then
    assert!(matches!(
        err,
        Error::NotInsertedInputMessageUnknown(msg_id) if msg_id == *message.id()
    ));
}

#[tokio::test]
async fn insert__tx_tip_lower_than_another_tx_with_same_message_id() {
    let mut universe = TestPoolUniverse::default();
    universe.build_pool();

    let tip_high = 2u64;
    let tip_low = 1u64;
    let (message, conflicting_message_input) =
        create_message_predicate_from_message(10_000, 0);
    universe.database_mut().insert_message(message.clone());

    // Given
    let tx_high = universe.build_script_transaction(
        Some(vec![conflicting_message_input.clone()]),
        None,
        tip_high,
    );
    let tx_low = universe.build_script_transaction(
        Some(vec![conflicting_message_input]),
        None,
        tip_low,
    );

    // When
    universe.verify_and_insert(tx_high).await.unwrap();
    let err = universe.verify_and_insert(tx_low).await.unwrap_err();

    // Then
    assert!(matches!(err, Error::Collided(_)));
}

#[tokio::test]
async fn insert_tx_tip_higher_than_another_tx_with_same_message_id() {
    let mut universe = TestPoolUniverse::default();
    universe.build_pool();

    let tip_high = 2u64;
    let tip_low = 1u64;
    let (message, conflicting_message_input) =
        create_message_predicate_from_message(10_000, 0);
    universe.database_mut().insert_message(message.clone());

    // Given
    let tx_high = universe.build_script_transaction(
        Some(vec![conflicting_message_input.clone()]),
        None,
        tip_low,
    );
    let tx_high_id = tx_high.id(&ChainId::default());
    let tx_low = universe.build_script_transaction(
        Some(vec![conflicting_message_input]),
        None,
        tip_high,
    );

    // When
    let result1 = universe.verify_and_insert(tx_high).await;
    let result2 = universe.verify_and_insert(tx_low).await;

    // Then
    assert!(result1.is_ok());
    assert!(result2.is_ok());
    let removed_txs = result2.unwrap();
    assert_eq!(removed_txs.len(), 1);
    assert_eq!(removed_txs[0].id(), tx_high_id);
}

#[tokio::test]
async fn insert_again_message_after_squeeze_with_even_lower_tip() {
    // tx1 (message 1, message 2) tip 2
    // tx2 (message 1) tip 3
    //   squeezes tx1 with higher tip
    // tx3 (message 2) tip 1
    //   works since tx1 is no longer part of txpool state even though tip is less

    let mut universe = TestPoolUniverse::default();
    universe.build_pool();
    let (message_1, message_input_1) = create_message_predicate_from_message(10_000, 0);
    let (message_2, message_input_2) = create_message_predicate_from_message(20_000, 1);
    universe.database_mut().insert_message(message_1.clone());
    universe.database_mut().insert_message(message_2.clone());

    // Given
    let tx1 = universe.build_script_transaction(
        Some(vec![message_input_1.clone(), message_input_2.clone()]),
        None,
        2,
    );
    let tx2 = universe.build_script_transaction(Some(vec![message_input_1]), None, 3);
    let tx3 = universe.build_script_transaction(Some(vec![message_input_2]), None, 1);

    // When
    let result1 = universe.verify_and_insert(tx1).await;
    let result2 = universe.verify_and_insert(tx2).await;
    let result3 = universe.verify_and_insert(tx3).await;

    // Then
    assert!(result1.is_ok());
    assert!(result2.is_ok());
    assert!(result3.is_ok());
}

#[tokio::test]
async fn insert__tx_with_predicates_incorrect_owner() {
    let mut universe = TestPoolUniverse::default().config(Config {
        utxo_validation: false,
        ..Default::default()
    });
    universe.build_pool();

    // Given
    let mut coin = universe.random_predicate(AssetId::BASE, TEST_COIN_AMOUNT, None);
    if let Input::CoinPredicate(CoinPredicate { owner, .. }) = &mut coin {
        *owner = Address::zeroed();
    }

    let tx = universe.build_script_transaction(Some(vec![coin]), None, 0);

    // When
    let err = universe.verify_and_insert(tx).await.unwrap_err();

    // Then
    assert!(matches!(
        err,
        Error::ConsensusValidity(CheckError::PredicateVerificationFailed(
            PredicateVerificationFailed::InvalidOwner
        ))
    ));
}

#[tokio::test]
async fn insert__tx_with_predicate_without_enough_gas() {
    let mut universe = TestPoolUniverse::default().config(Config {
        utxo_validation: false,
        ..Default::default()
    });
    universe.build_pool();

    let gas_limit = 10000;

    // Given
    let mut consensus_parameters = ConsensusParameters::default();
    consensus_parameters
        .set_tx_params(TxParameters::default().with_max_gas_per_tx(gas_limit));
    consensus_parameters.set_predicate_params(
        PredicateParameters::default().with_max_gas_per_predicate(gas_limit),
    );

    let coin = universe
        .custom_predicate(
            AssetId::BASE,
            TEST_COIN_AMOUNT,
            // forever loop
            vec![op::jmp(RegId::ZERO)].into_iter().collect(),
            None,
        )
        .into_estimated(&consensus_parameters);

    let tx = universe.build_script_transaction(Some(vec![coin]), None, 0);

    // When
    let err = universe.verify_and_insert(tx).await.unwrap_err();

    // Then
    assert!(matches!(
        err,
        Error::ConsensusValidity(CheckError::PredicateVerificationFailed(
            PredicateVerificationFailed::OutOfGas
        ))
    ));
}

#[tokio::test]
async fn insert__tx_with_predicate_that_returns_false() {
    let mut universe = TestPoolUniverse::default().config(Config {
        utxo_validation: false,
        ..Default::default()
    });
    universe.build_pool();

    // Given
    let coin = universe
        .custom_predicate(
            AssetId::BASE,
            TEST_COIN_AMOUNT,
            // forever loop
            vec![op::ret(RegId::ZERO)].into_iter().collect(),
            None,
        )
        .into_default_estimated();

    let tx = universe.build_script_transaction(Some(vec![coin]), None, 0);

    // When
    let err = universe.verify_and_insert(tx).await.unwrap_err();

    // Then
    assert!(matches!(
        err,
        Error::ConsensusValidity(CheckError::PredicateVerificationFailed(
            PredicateVerificationFailed::Panic(PanicReason::PredicateReturnedNonOne)
        ))
    ));
}

#[tokio::test]
async fn insert_tx_with_blob() {
    let mut universe = TestPoolUniverse::default().config(Config {
        utxo_validation: false,
        ..Default::default()
    });
    universe.build_pool();

    // Given
    let program = vec![123; 123];
    let tx = TransactionBuilder::blob(BlobBody {
        id: BlobId::compute(program.as_slice()),
        witness_index: 0,
    })
    .add_witness(program.into())
    .add_random_fee_input()
    .finalize_as_transaction();

    // When
    universe.verify_and_insert(tx).await
    // Then
    .unwrap();
}

#[tokio::test]
async fn insert__tx_with_blob_already_inserted_at_higher_tip() {
    let mut universe = TestPoolUniverse::default().config(Config {
        utxo_validation: false,
        ..Default::default()
    });
    universe.build_pool();

    // Given
    let program = vec![123; 123];
    let blob_id = BlobId::compute(program.as_slice());
    let tx = TransactionBuilder::blob(BlobBody {
        id: blob_id,
        witness_index: 0,
    })
    .add_witness(program.clone().into())
    .add_random_fee_input()
    .finalize_as_transaction();

    universe.verify_and_insert(tx).await.unwrap();

    let same_blob_tx = TransactionBuilder::blob(BlobBody {
        id: blob_id,
        witness_index: 1,
    })
    .add_random_fee_input()
    .add_witness(program.into())
    .finalize_as_transaction();

    // When
    let err = universe.verify_and_insert(same_blob_tx).await.unwrap_err();

    // Then
    assert!(matches!(err, Error::Collided(_)));
}

#[tokio::test]
async fn insert_tx_with_blob_already_insert_at_lower_tip() {
    let mut universe = TestPoolUniverse::default().config(Config {
        utxo_validation: false,
        ..Default::default()
    });
    universe.build_pool();

    // Given
    let program = vec![123; 123];
    let blob_id = BlobId::compute(program.as_slice());
    let tx = TransactionBuilder::blob(BlobBody {
        id: blob_id,
        witness_index: 0,
    })
    .add_witness(program.clone().into())
    .add_random_fee_input()
    .finalize_as_transaction();

    universe.verify_and_insert(tx).await.unwrap();

    let same_blob_tx = TransactionBuilder::blob(BlobBody {
        id: blob_id,
        witness_index: 1,
    })
    .add_random_fee_input()
    .add_witness(program.into())
    .tip(100)
    .max_fee_limit(100)
    .finalize_as_transaction();

    // When
    let result = universe.verify_and_insert(same_blob_tx).await;

    // Then
    assert!(result.is_ok());
}

#[tokio::test]
async fn insert__tx_blob_already_in_db() {
    let mut universe = TestPoolUniverse::default().config(Config {
        utxo_validation: false,
        ..Default::default()
    });
    universe.build_pool();
    let program = vec![123; 123];
    let blob_id = BlobId::compute(program.as_slice());
    let tx = TransactionBuilder::blob(BlobBody {
        id: blob_id,
        witness_index: 0,
    })
    .add_witness(program.clone().into())
    .add_random_fee_input()
    .finalize_as_transaction();

    // Given
    universe.database_mut().insert_dummy_blob(blob_id);

    // When
    let err = universe.verify_and_insert(tx).await.unwrap_err();

    // Then
    assert!(matches!(
        err,
        Error::NotInsertedBlobIdAlreadyTaken(b) if b == blob_id
    ));
}

#[tokio::test]
async fn insert__if_tx3_depends_and_collides_with_tx2() {
    let mut universe = TestPoolUniverse::default();
    universe.build_pool();

    // tx1 {inputs: {}, outputs: {coinA}, tip: 1}
    let (output_a, unset_input) = universe.create_output_and_input();
    let tx1 = universe.build_script_transaction(None, Some(vec![output_a]), 1);
    // tx2 {inputs: {coinA}, outputs: {coinB}, tip: 1}
    let input_a = unset_input.into_input(UtxoId::new(tx1.id(&Default::default()), 0));
    let (output_b, unset_input) = universe.create_output_and_input();
    let tx2 = universe.build_script_transaction(
        Some(vec![input_a.clone()]),
        Some(vec![output_b]),
        1,
    );
    // Given
    // tx3 {inputs: {coinA, coinB}, outputs:{}, tip: 20}
    let input_b = unset_input.into_input(UtxoId::new(tx2.id(&Default::default()), 0));
    let tx3 = universe.build_script_transaction(Some(vec![input_a, input_b]), None, 20);

    // When
    universe.verify_and_insert(tx1).await.unwrap();
    universe.verify_and_insert(tx2).await.unwrap();
    let err = universe.verify_and_insert(tx3).await.unwrap_err();

    // Then
<<<<<<< HEAD
    assert!(matches!(err, Error::Storage(_)));
=======
    let err = results[2].as_ref().expect_err("Tx3 should be Err, got Ok");
    assert!(matches!(err, Error::Collided(_)));
>>>>>>> 3dde832c
}

#[tokio::test]
async fn insert__tx_upgrade_with_invalid_wasm() {
    let mut universe = TestPoolUniverse::default().config(Config {
        utxo_validation: false,
        ..Default::default()
    });
    universe.build_pool();

    let predicate = vec![op::ret(1)].into_iter().collect::<Vec<u8>>();
    let privileged_address = Input::predicate_owner(predicate.clone());

    // Given
    let tx = TransactionBuilder::upgrade(UpgradePurpose::StateTransition {
        root: Bytes32::new([1; 32]),
    })
    .add_input(Input::coin_predicate(
        UtxoId::new(Bytes32::new([1; 32]), 0),
        privileged_address,
        1_000_000_000,
        AssetId::BASE,
        Default::default(),
        Default::default(),
        predicate,
        vec![],
    ))
    .finalize_as_transaction();
    let mut params = ConsensusParameters::default();
    params.set_privileged_address(privileged_address);

    // When
    let result = universe
        .verify_and_insert_with_consensus_params_wasm_checker(
            tx,
            params,
            MockWasmChecker::new(Err(WasmValidityError::NotEnabled)),
        )
        .await
        .unwrap_err();

    // Then
    assert!(matches!(
        result,
        Error::WasmValidity(WasmValidityError::NotEnabled)
    ));
}<|MERGE_RESOLUTION|>--- conflicted
+++ resolved
@@ -476,15 +476,9 @@
 }
 
 #[tokio::test]
-<<<<<<< HEAD
 async fn insert__dependency_chain_length_hit() {
     let mut universe = TestPoolUniverse::default().config(Config {
-        max_dependent_txn_count: 2,
-=======
-async fn tx_chain_length_hit() {
-    let mut context = PoolContext::default().config(Config {
         max_txs_chain_count: 2,
->>>>>>> 3dde832c
         ..Default::default()
     });
     universe.build_pool();
@@ -1125,12 +1119,7 @@
     let err = universe.verify_and_insert(tx3).await.unwrap_err();
 
     // Then
-<<<<<<< HEAD
-    assert!(matches!(err, Error::Storage(_)));
-=======
-    let err = results[2].as_ref().expect_err("Tx3 should be Err, got Ok");
     assert!(matches!(err, Error::Collided(_)));
->>>>>>> 3dde832c
 }
 
 #[tokio::test]
