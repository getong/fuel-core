use std::{
    collections::HashMap,
    time::Instant,
};

use fuel_core_types::{
    fuel_tx::{
        field::BlobId,
        TxId,
    },
    services::txpool::{
        ArcPoolTx,
        PoolTransaction,
    },
};
use num_rational::Ratio;
use tracing::instrument;

use crate::{
    collision_manager::CollisionManager,
    config::Config,
    error::{
        CollisionReason,
        Error,
        InputValidationError,
    },
    ports::{
        AtomicView,
        TxPoolPersistentStorage,
    },
    selection_algorithms::{
        Constraints,
        SelectionAlgorithm,
    },
    storage::{
        RemovedTransactions,
        Storage,
    },
};

/// The pool is the main component of the txpool service. It is responsible for storing transactions
/// and allowing the selection of transactions for inclusion in a block.
pub struct Pool<PSProvider, S: Storage, CM, SA> {
    /// Configuration of the pool.
    pub config: Config,
    /// The storage of the pool.
    storage: S,
    /// The collision manager of the pool.
    collision_manager: CM,
    /// The selection algorithm of the pool.
    selection_algorithm: SA,
    /// The persistent storage of the pool.
    persistent_storage_provider: PSProvider,
    /// Mapping from tx_id to storage_id.
    tx_id_to_storage_id: HashMap<TxId, S::StorageIndex>,
    /// Current pool gas stored.
    current_gas: u64,
    /// Current pool size in bytes.
    current_bytes_size: usize,
}

impl<PSProvider, S: Storage, CM, SA> Pool<PSProvider, S, CM, SA> {
    /// Create a new pool.
    pub fn new(
        persistent_storage_provider: PSProvider,
        storage: S,
        collision_manager: CM,
        selection_algorithm: SA,
        config: Config,
    ) -> Self {
        Pool {
            storage,
            collision_manager,
            selection_algorithm,
            persistent_storage_provider,
            config,
            tx_id_to_storage_id: HashMap::new(),
            current_gas: 0,
            current_bytes_size: 0,
        }
    }
}

impl<PS, View, S, CM, SA> Pool<PS, S, CM, SA>
where
    PS: AtomicView<LatestView = View>,
    View: TxPoolPersistentStorage,
    S: Storage,
    CM: CollisionManager<Storage = S, StorageIndex = S::StorageIndex>,
    SA: SelectionAlgorithm<Storage = S, StorageIndex = S::StorageIndex>,
{
    /// Insert transactions into the pool.
    /// Returns a list of results for each transaction.
    /// Each result is a list of transactions that were removed from the pool
    /// because of the insertion of the new transaction.
    #[instrument(skip(self))]
    pub fn insert(&mut self, tx: ArcPoolTx) -> Result<RemovedTransactions, Error> {
        let latest_view = self
            .persistent_storage_provider
            .latest_view()
            .map_err(|e| Error::Database(format!("{:?}", e)))?;
        let tx_id = tx.id();
        let gas = tx.max_gas();
        let creation_instant = Instant::now();
        let bytes_size = tx.metered_bytes_size();
        self.config
            .black_list
            .check_blacklisting(&tx)
            .map_err(Error::Blacklisted)?;
        Self::check_blob_does_not_exist(&tx, &latest_view)?;
        self.storage
            .validate_inputs(&tx, &latest_view, self.config.utxo_validation)?;
        let colliding_transactions =
            self.collision_manager.collect_colliding_transactions(&tx)?;
        let dependencies = self.storage.collect_transaction_dependencies(&tx)?;
        let has_dependencies = !dependencies.is_empty();
        self.collision_manager
            .can_store_transaction(
                &tx,
                has_dependencies,
                &colliding_transactions,
                &self.storage,
            )
            .map_err(Error::Collided)?;
        let transactions_to_remove =
            self.check_pool_size_available(&tx, &colliding_transactions, &dependencies)?;
        let mut removed_transactions = vec![];
        for tx in transactions_to_remove {
            let removed = self.storage.remove_transaction_and_dependents_subtree(tx)?;
            removed_transactions.extend(removed);
        }
        for collision in colliding_transactions.keys() {
            removed_transactions.extend(
                self.storage
                    .remove_transaction_and_dependents_subtree(*collision)?,
            );
        }
        let storage_id =
            self.storage
                .store_transaction(tx, creation_instant, dependencies)?;
        self.tx_id_to_storage_id.insert(tx_id, storage_id);
        self.current_gas = self.current_gas.saturating_add(gas);
        self.current_bytes_size = self.current_bytes_size.saturating_add(bytes_size);
        // No dependencies directly in the graph and the sorted transactions
        if !has_dependencies {
            self.selection_algorithm
                .new_executable_transactions(vec![storage_id], &self.storage)?;
        }
        self.update_components_and_caches_on_removal(removed_transactions.iter())?;
        let tx = Storage::get(&self.storage, &storage_id)?;
        self.collision_manager
            .on_stored_transaction(&tx.transaction, storage_id)?;
        self.selection_algorithm.on_stored_transaction(
            &tx.transaction,
            creation_instant,
            storage_id,
        );
        Ok(removed_transactions)
    }

    /// Check if a transaction can be inserted into the pool.
    pub fn can_insert_transaction(&self, tx: &PoolTransaction) -> Result<(), Error> {
        let persistent_storage = self
            .persistent_storage_provider
            .latest_view()
            .map_err(|e| Error::Database(format!("{:?}", e)))?;
        self.config
            .black_list
            .check_blacklisting(tx)
            .map_err(Error::Blacklisted)?;
        Self::check_blob_does_not_exist(tx, &persistent_storage)?;
        let colliding_transaction =
            self.collision_manager.collect_colliding_transactions(tx)?;
        self.storage.validate_inputs(
            tx,
            &persistent_storage,
            self.config.utxo_validation,
        )?;
        let dependencies = self.storage.collect_transaction_dependencies(tx)?;
        let has_dependencies = !dependencies.is_empty();
        self.collision_manager
            .can_store_transaction(
                tx,
                has_dependencies,
                &colliding_transaction,
                &self.storage,
            )
            .map_err(Error::Collided)?;
        self.check_pool_size_available(tx, &colliding_transaction, &dependencies)?;
        self.storage
            .can_store_transaction(tx, &dependencies, &colliding_transaction)?;
        Ok(())
    }

    // TODO: Use block space also (https://github.com/FuelLabs/fuel-core/issues/2133)
    /// Extract transactions for a block.
    /// Returns a list of transactions that were selected for the block
    /// based on the constraints given in the configuration and the selection algorithm used.
    pub fn extract_transactions_for_block(
        &mut self,
<<<<<<< HEAD
        max_gas: u64,
    ) -> Result<Vec<ArcPoolTx>, Error> {
        self.selection_algorithm
            .gather_best_txs(Constraints { max_gas }, &self.storage)?
=======
    ) -> Result<Vec<PoolTransaction>, Error> {
        let extracted_transactions = self
            .selection_algorithm
            .gather_best_txs(
                Constraints {
                    max_gas: self.config.max_block_gas,
                },
                &self.storage,
            )?
>>>>>>> 83c56ae8
            .into_iter()
            .map(|storage_id| {
                let transaction = self
                    .storage
                    .remove_transaction_without_dependencies(storage_id)?;
<<<<<<< HEAD
                self.collision_manager
                    .on_removed_transaction(&transaction)?;
                self.selection_algorithm
                    .on_removed_transaction(&transaction)?;
                self.tx_id_to_storage_id.remove(&transaction.id());
                Ok(transaction)
=======
                Ok(storage_data.transaction)
>>>>>>> 83c56ae8
            })
            .collect::<Result<Vec<PoolTransaction>, Error>>()?;
        self.update_components_and_caches_on_removal(extracted_transactions.iter())?;
        Ok(extracted_transactions)
    }

    pub fn find_one(&self, tx_id: &TxId) -> Option<ArcPoolTx> {
        Storage::get(&self.storage, self.tx_id_to_storage_id.get(tx_id)?)
            .map(|data| data.transaction.clone())
            .ok()
    }

    pub fn contains(&self, tx_id: &TxId) -> bool {
        self.tx_id_to_storage_id.contains_key(tx_id)
    }

    pub fn iter_tx_ids(&self) -> impl Iterator<Item = &TxId> {
        self.tx_id_to_storage_id.keys()
    }

    /// Remove transaction but keep its dependents.
    /// The dependents become executables.
    pub fn remove_transaction(&mut self, tx_ids: Vec<TxId>) -> Result<(), Error> {
        for tx_id in tx_ids {
            if let Some(storage_id) = self.tx_id_to_storage_id.remove(&tx_id) {
                let dependents = self.storage.get_dependents(storage_id)?.collect();
                let transaction = self
                    .storage
                    .remove_transaction_without_dependencies(storage_id)?;
                self.selection_algorithm
                    .new_executable_transactions(dependents, &self.storage)?;
                self.update_components_and_caches_on_removal(&[transaction])?;
            }
        }
        Ok(())
    }

    /// Remove transaction and its dependents.
    pub fn remove_transaction_and_dependents(
        &mut self,
        tx_ids: Vec<TxId>,
    ) -> Result<Vec<ArcPoolTx>, Error> {
        let mut removed_transactions = vec![];
        for tx_id in tx_ids {
            if let Some(storage_id) = self.tx_id_to_storage_id.remove(&tx_id) {
                let removed = self
                    .storage
                    .remove_transaction_and_dependents_subtree(storage_id)?;
                self.update_components_and_caches_on_removal(&removed)?;
                removed_transactions.extend(removed);
            }
        }
        Ok(removed_transactions)
    }

    /// Check if the pool has enough space to store a transaction.
    /// It will try to see if we can free some space depending on defined rules
    /// If the pool is not full, it will return an empty list
    /// If the pool is full, it will return the list of transactions that must be removed from the pool along all of their dependent subtree
    /// If the pool is full and we can't make enough space by removing transactions, it will return an error
    /// Currently, the rules are:
    /// If a transaction is colliding with another verify if deleting the colliding transaction and dependents subtree is enough otherwise refuses the tx
    /// If a transaction is dependent and not enough space, don't accept transaction
    /// If a transaction is executable, try to free has much space used by less profitable transactions as possible in the pool to include it
    fn check_pool_size_available(
        &self,
        tx: &PoolTransaction,
        collided_transactions: &HashMap<S::StorageIndex, Vec<CollisionReason>>,
        dependencies: &[S::StorageIndex],
    ) -> Result<Vec<S::StorageIndex>, Error> {
        let tx_gas = tx.max_gas();
        let bytes_size = tx.metered_bytes_size();
        let mut removed_transactions = vec![];
        let mut gas_left = self.current_gas.saturating_add(tx_gas);
        let mut bytes_left = self.current_bytes_size.saturating_add(bytes_size);
        let mut txs_left = self.storage.count().saturating_add(1);
        if gas_left <= self.config.pool_limits.max_gas
            && bytes_left <= self.config.pool_limits.max_bytes_size
            && txs_left <= self.config.pool_limits.max_txs
        {
            return Ok(vec![]);
        }

        // If the transaction has a collision verify that by removing the transaction we can free enough space
        // otherwise return an error
        for collision in collided_transactions.keys() {
            let collision_data = self.storage.get(collision)?;
            gas_left = gas_left.saturating_sub(collision_data.dependents_cumulative_gas);
            bytes_left = bytes_left
                .saturating_sub(collision_data.dependents_cumulative_bytes_size);
            txs_left = txs_left.saturating_sub(1);
            removed_transactions.push(*collision);
            if gas_left <= self.config.pool_limits.max_gas
                && bytes_left <= self.config.pool_limits.max_bytes_size
                && txs_left <= self.config.pool_limits.max_txs
            {
                return Ok(removed_transactions);
            }
        }

        // If the transaction has a dependency and the pool is full, we refuse it
        if !dependencies.is_empty() {
            return Err(Error::NotInsertedLimitHit);
        }

        // Here the transaction has no dependencies which means that it's an executable transaction
        // and we want to make space for it
        let current_ratio = Ratio::new(tx.tip(), tx_gas);
        let mut sorted_txs = self.selection_algorithm.get_less_worth_txs();
        while gas_left > self.config.pool_limits.max_gas
            || bytes_left > self.config.pool_limits.max_bytes_size
            || txs_left > self.config.pool_limits.max_txs
        {
            let storage_id = sorted_txs.next().ok_or(Error::NotInsertedLimitHit)?;
            let storage_data = self.storage.get(&storage_id)?;
            let ratio = Ratio::new(
                storage_data.dependents_cumulative_tip,
                storage_data.dependents_cumulative_gas,
            );
            if ratio > current_ratio {
                return Err(Error::NotInsertedLimitHit);
            }
            gas_left = gas_left.saturating_sub(storage_data.dependents_cumulative_gas);
            bytes_left =
                bytes_left.saturating_sub(storage_data.dependents_cumulative_bytes_size);
            txs_left = txs_left.saturating_sub(1);
            removed_transactions.push(storage_id);
        }
        Ok(removed_transactions)
    }

    fn check_blob_does_not_exist(
        tx: &PoolTransaction,
        persistent_storage: &impl TxPoolPersistentStorage,
    ) -> Result<(), Error> {
        if let PoolTransaction::Blob(checked_tx, _) = &tx {
            let blob_id = checked_tx.transaction().blob_id();
            if persistent_storage
                .blob_exist(blob_id)
                .map_err(|e| Error::Database(format!("{:?}", e)))?
            {
                return Err(Error::InputValidation(
                    InputValidationError::NotInsertedBlobIdAlreadyTaken(*blob_id),
                ))
            }
        }
        Ok(())
    }

    fn update_components_and_caches_on_removal<'a>(
        &mut self,
<<<<<<< HEAD
        removed_transactions: &[ArcPoolTx],
=======
        mut removed_transactions: impl Iterator<Item = &'a PoolTransaction>,
>>>>>>> 83c56ae8
    ) -> Result<(), Error> {
        for tx in removed_transactions {
            self.collision_manager.on_removed_transaction(tx)?;
            self.selection_algorithm.on_removed_transaction(tx)?;
            self.tx_id_to_storage_id.remove(&tx.id());
            self.current_gas = self.current_gas.saturating_sub(tx.max_gas());
            self.current_bytes_size = self
                .current_bytes_size
                .saturating_sub(tx.metered_bytes_size());
        }
        Ok(())
    }
}<|MERGE_RESOLUTION|>--- conflicted
+++ resolved
@@ -154,7 +154,7 @@
             &tx.transaction,
             creation_instant,
             storage_id,
-        );
+        )?;
         Ok(removed_transactions)
     }
 
@@ -198,39 +198,19 @@
     /// based on the constraints given in the configuration and the selection algorithm used.
     pub fn extract_transactions_for_block(
         &mut self,
-<<<<<<< HEAD
         max_gas: u64,
     ) -> Result<Vec<ArcPoolTx>, Error> {
-        self.selection_algorithm
-            .gather_best_txs(Constraints { max_gas }, &self.storage)?
-=======
-    ) -> Result<Vec<PoolTransaction>, Error> {
         let extracted_transactions = self
             .selection_algorithm
-            .gather_best_txs(
-                Constraints {
-                    max_gas: self.config.max_block_gas,
-                },
-                &self.storage,
-            )?
->>>>>>> 83c56ae8
+            .gather_best_txs(Constraints { max_gas }, &self.storage)?
             .into_iter()
             .map(|storage_id| {
                 let transaction = self
                     .storage
                     .remove_transaction_without_dependencies(storage_id)?;
-<<<<<<< HEAD
-                self.collision_manager
-                    .on_removed_transaction(&transaction)?;
-                self.selection_algorithm
-                    .on_removed_transaction(&transaction)?;
-                self.tx_id_to_storage_id.remove(&transaction.id());
                 Ok(transaction)
-=======
-                Ok(storage_data.transaction)
->>>>>>> 83c56ae8
             })
-            .collect::<Result<Vec<PoolTransaction>, Error>>()?;
+            .collect::<Result<Vec<ArcPoolTx>, Error>>()?;
         self.update_components_and_caches_on_removal(extracted_transactions.iter())?;
         Ok(extracted_transactions)
     }
@@ -260,7 +240,7 @@
                     .remove_transaction_without_dependencies(storage_id)?;
                 self.selection_algorithm
                     .new_executable_transactions(dependents, &self.storage)?;
-                self.update_components_and_caches_on_removal(&[transaction])?;
+                self.update_components_and_caches_on_removal([transaction].iter())?;
             }
         }
         Ok(())
@@ -277,7 +257,7 @@
                 let removed = self
                     .storage
                     .remove_transaction_and_dependents_subtree(storage_id)?;
-                self.update_components_and_caches_on_removal(&removed)?;
+                self.update_components_and_caches_on_removal(removed.iter())?;
                 removed_transactions.extend(removed);
             }
         }
@@ -372,7 +352,7 @@
             {
                 return Err(Error::InputValidation(
                     InputValidationError::NotInsertedBlobIdAlreadyTaken(*blob_id),
-                ))
+                ));
             }
         }
         Ok(())
@@ -380,11 +360,7 @@
 
     fn update_components_and_caches_on_removal<'a>(
         &mut self,
-<<<<<<< HEAD
-        removed_transactions: &[ArcPoolTx],
-=======
-        mut removed_transactions: impl Iterator<Item = &'a PoolTransaction>,
->>>>>>> 83c56ae8
+        removed_transactions: impl Iterator<Item = &'a ArcPoolTx>,
     ) -> Result<(), Error> {
         for tx in removed_transactions {
             self.collision_manager.on_removed_transaction(tx)?;
