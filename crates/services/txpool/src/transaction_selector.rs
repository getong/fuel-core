use fuel_core_types::{
    fuel_types::Word,
    services::txpool::ArcPoolTx,
};

// transaction selection could use a plugin based approach in the
// future for block producers to customize block building (e.g. alternative priorities besides gas fees)

// Expects sorted by tip, highest first
pub fn select_transactions(
    includable_txs: impl Iterator<Item = ArcPoolTx>,
    max_gas: u64,
    block_transaction_size_limit: u32,
) -> impl Iterator<Item = ArcPoolTx> {
    // Future improvements to this algorithm may take into account the parallel nature of
    // transactions to maximize throughput.

    let mut used_block_gas_space: Word = 0;
    let mut used_block_size_space: u32 = 0;

    // The type of the index for the transaction is `u16`, so we need to
    // limit it to `MAX` value minus 1(because of the `Mint` transaction).
    let takes_txs = u16::MAX - 1;

    // Pick as many transactions as we can fit into the block (greedy),
    // respecting both gas and size limit
    includable_txs
        .filter(move |tx| {
            let tx_block_gas_space = tx.max_gas();
            let tx_block_size_space =
                tx.metered_bytes_size().try_into().unwrap_or(u32::MAX);

            let new_used_block_gas_space =
                used_block_gas_space.saturating_add(tx_block_gas_space);
            let new_used_block_size_space =
                used_block_size_space.saturating_add(tx_block_size_space);

            if new_used_block_gas_space <= max_gas
                && new_used_block_size_space <= block_transaction_size_limit
            {
                used_block_gas_space = new_used_block_gas_space;
                used_block_size_space = new_used_block_size_space;
                true
            } else {
                false
            }
        })
        .take(takes_txs as usize)
}

#[cfg(test)]
mod tests {
    use fuel_core_txpool as _;
    use fuel_core_types::{
        blockchain::header::ConsensusParametersVersion,
        fuel_asm::{
            op,
            RegId,
        },
        fuel_crypto::rand::{
            rngs::ThreadRng,
            thread_rng,
            Rng,
        },
        fuel_tx::{
            FeeParameters,
            GasCosts,
            Output,
            TransactionBuilder,
        },
        fuel_vm::{
            checked_transaction::builder::TransactionBuilderExt,
            SecretKey,
        },
        services::txpool::{
            Metadata,
            PoolTransaction,
        },
    };
    use itertools::Itertools;
    use std::sync::Arc;

    use super::*;

    const UNLIMITED_SIZE: u32 = u32::MAX;
    const UNLIMITED_GAS: u64 = u64::MAX;

    #[derive(Debug, Clone, Copy, PartialEq)]
    struct TxGas {
        pub tip: u64,
        pub limit: u64,
    }

    /// A test helper that generates set of txs with given gas prices and limits and runs
    /// `select_transactions` against that, returning the list of selected gas price, limit pairs
    fn make_txs_and_select(
        txs: &[TxGas],
        block_gas_limit: Word,
        block_transaction_size_limit: u32,
    ) -> Vec<TxGas> {
        let mut rng = thread_rng();
        let txs = make_txs(txs, &mut rng);

        select_transactions(
            txs.into_iter(),
            block_gas_limit,
            block_transaction_size_limit,
        )
        .map(|tx| TxGas {
            limit: tx.script_gas_limit().unwrap_or_default(),
            tip: tx.tip(),
        })
        .collect()
    }

    /// A test helper that generates set of txs with given gas prices and limits.
    fn make_txs(txs: &[TxGas], rng: &mut ThreadRng) -> Vec<Arc<PoolTransaction>> {
        let fee_params = FeeParameters::default()
            .with_gas_per_byte(0)
            .with_gas_price_factor(1);

        let mut txs = txs
            .iter()
            .map(|tx_gas| {
                let mut script_builder = TransactionBuilder::script(
                    vec![op::ret(RegId::ONE)].into_iter().collect(),
                    vec![],
                );

                let script = script_builder
                    .tip(tx_gas.tip)
                    .script_gas_limit(tx_gas.limit)
                    .add_unsigned_coin_input(
                        SecretKey::random(rng),
                        rng.gen(),
                        1_000_000,
                        Default::default(),
                        Default::default(),
                    )
                    .add_output(Output::Change {
                        to: Default::default(),
                        amount: 0,
                        asset_id: Default::default(),
                    })
                    .with_fee_params(fee_params)
                    .with_gas_costs(GasCosts::free());

                // Ensure there is some randomness in the transaction size
                let witnesses_count = rng.gen_range(0..=50);
                for _ in 0..=witnesses_count {
                    script.add_witness(
                        std::iter::repeat(0)
                            .take(rng.gen_range(0..=100))
                            .collect_vec()
                            .into(),
                    );
                }

                // The block producer assumes transactions are already checked
                // so it doesn't need to compute valid sigs for tests
<<<<<<< HEAD
                .finalize_checked_basic(Default::default());

                PoolTransaction::Script(
                    script,
                    Metadata::new(ConsensusParametersVersion::MIN),
=======
                PoolTransaction::Script(
                    script.finalize_checked_basic(Default::default()),
                    ConsensusParametersVersion::MIN,
>>>>>>> 4a55b7de
                )
            })
            .map(Arc::new)
            .collect::<Vec<ArcPoolTx>>();
        txs.sort_by_key(|a| core::cmp::Reverse(a.tip()));
        txs
    }

    #[test]
    fn selector_works_with_empty_input() {
        let selected = make_txs_and_select(&[], 1_000_000, 1_000_000);
        assert!(selected.is_empty());
    }

    #[rstest::rstest]
    #[test]
    #[case(999, UNLIMITED_SIZE, vec![])]
    #[case(1000, UNLIMITED_SIZE, vec![TxGas { tip: 5, limit: 1000 }])]
    #[case(2500, UNLIMITED_SIZE, vec![TxGas { tip: 5, limit: 1000 }, TxGas { tip: 2, limit: 1000 }])]
    #[case(4000, UNLIMITED_SIZE, vec![
        TxGas { tip: 5, limit: 1000 },
        TxGas { tip: 4, limit: 3000 }
    ])]
    #[case(5000, UNLIMITED_SIZE, vec![
        TxGas { tip: 5, limit: 1000 },
        TxGas { tip: 4, limit: 3000 },
        TxGas { tip: 2, limit: 1000 }])
    ]
    #[case(6_000, UNLIMITED_SIZE, vec![
        TxGas { tip: 5, limit: 1000 },
        TxGas { tip: 4, limit: 3000 },
        TxGas { tip: 3, limit: 2000 }
    ])]
    #[case(7_000, UNLIMITED_SIZE, vec![
        TxGas { tip: 5, limit: 1000 },
        TxGas { tip: 4, limit: 3000 },
        TxGas { tip: 3, limit: 2000 },
        TxGas { tip: 2, limit: 1000 }
    ])]
    #[case(8_000, UNLIMITED_SIZE, vec![
        TxGas { tip: 5, limit: 1000 },
        TxGas { tip: 4, limit: 3000 },
        TxGas { tip: 3, limit: 2000 },
        TxGas { tip: 2, limit: 1000 },
        TxGas { tip: 1, limit: 1000 }
    ])]

    // TODO[RC]: Does it actually prefer highest gas?
    fn selector_prefers_highest_gas_txs(
        #[case] selection_gas_limit: u64,
        #[case] selection_size_limit: u32,
        #[case] expected_txs: Vec<TxGas>,
    ) {
        #[rustfmt::skip]
        let original = [
            TxGas { tip: 3, limit: 2000 },
            TxGas { tip: 1, limit: 1000 },
            TxGas { tip: 4, limit: 3000 },
            TxGas { tip: 5, limit: 1000 },
            TxGas { tip: 2, limit: 1000 },
        ];

        let selected =
            make_txs_and_select(&original, selection_gas_limit, selection_size_limit);
        assert_eq!(
            expected_txs, selected,
            "Wrong txs selected for max_gas: {selection_gas_limit}"
        );
    }

    #[test]
    fn selector_does_not_exceed_max_gas_per_block() {
        #[rustfmt::skip]
        let original = [
            TxGas { tip: 3, limit: 2000 },
            TxGas { tip: 1, limit: 1000 },
            TxGas { tip: 4, limit: 3000 },
            TxGas { tip: 5, limit: 1000 },
            TxGas { tip: 2, limit: 1000 },
        ];

        for k in 0..original.len() {
            for perm in original.into_iter().permutations(k) {
                for gas_limit in [999, 1000, 2000, 2500, 3000, 5000, 6000, 10_000] {
                    let selected =
                        make_txs_and_select(perm.as_slice(), gas_limit, UNLIMITED_SIZE);
                    let total_gas: Word = selected.iter().map(|g| g.limit).sum();
                    assert!(total_gas <= gas_limit);
                }
            }
        }
    }

    #[rstest::fixture]
    pub fn block_transaction_size_limit_fixture() -> (Vec<Arc<PoolTransaction>>, u32) {
        const TOTAL_TXN_COUNT: usize = 1000;

        let mut rng = thread_rng();

        // Create `TOTAL_TXN_COUNT` transactions with random tip.
        let txs = make_txs(
            std::iter::repeat_with(|| TxGas {
                tip: rng.gen(),
                limit: 1,
            })
            .take(TOTAL_TXN_COUNT)
            .collect::<Vec<_>>()
            .as_slice(),
            &mut rng,
        );
        let total_txs_size = txs
            .iter()
            .map(|tx| tx.metered_bytes_size().try_into().unwrap_or(u32::MAX))
            .sum();

        (txs, total_txs_size)
    }

    #[rstest::rstest]
    fn unlimited_size_request_returns_all_transactions(
        block_transaction_size_limit_fixture: (Vec<Arc<PoolTransaction>>, u32),
    ) {
        let (txs, total_size) = block_transaction_size_limit_fixture;

        let selected =
            select_transactions(txs.into_iter(), UNLIMITED_GAS, UNLIMITED_SIZE);
        let selected_size: u32 = selected
            .map(|tx| tx.metered_bytes_size().try_into().unwrap_or(u32::MAX))
            .sum();
        assert_eq!(selected_size, total_size);
    }

    #[rstest::rstest]
    fn selection_respects_specified_size(
        block_transaction_size_limit_fixture: (Vec<Arc<PoolTransaction>>, u32),
    ) {
        let (txs, total_size) = block_transaction_size_limit_fixture;

        let mut rng = thread_rng();
        for selection_size_limit in
            std::iter::repeat_with(|| rng.gen_range(1..=total_size)).take(100)
        {
            let selected = select_transactions(
                txs.clone().into_iter(),
                UNLIMITED_GAS,
                selection_size_limit,
            );
            let selected_size: u32 = selected
                .map(|tx| tx.metered_bytes_size().try_into().unwrap_or(u32::MAX))
                .sum();
            assert!(selected_size <= selection_size_limit);
        }
    }

    #[rstest::rstest]
    fn selection_can_exactly_fit_the_requested_size(
        block_transaction_size_limit_fixture: (Vec<Arc<PoolTransaction>>, u32),
    ) {
        let (txs, _) = block_transaction_size_limit_fixture;

        let smallest_txn_size = txs
            .iter()
            .map(|tx| tx.metered_bytes_size().try_into().unwrap_or(u32::MAX))
            .sorted()
            .next()
            .expect("txs should not be empty");
        let selected =
            select_transactions(txs.into_iter(), UNLIMITED_GAS, smallest_txn_size);
        assert_eq!(selected.collect::<Vec<_>>().len(), 1);
    }
}<|MERGE_RESOLUTION|>--- conflicted
+++ resolved
@@ -158,17 +158,9 @@
 
                 // The block producer assumes transactions are already checked
                 // so it doesn't need to compute valid sigs for tests
-<<<<<<< HEAD
-                .finalize_checked_basic(Default::default());
-
-                PoolTransaction::Script(
-                    script,
-                    Metadata::new(ConsensusParametersVersion::MIN),
-=======
                 PoolTransaction::Script(
                     script.finalize_checked_basic(Default::default()),
-                    ConsensusParametersVersion::MIN,
->>>>>>> 4a55b7de
+                    Metadata::new(ConsensusParametersVersion::MIN),
                 )
             })
             .map(Arc::new)
