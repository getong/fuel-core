use super::{
    coin::CoinConfig, contract::ContractConfig, message::MessageConfig,
    table_entry::TableEntry,
};
use crate::{ContractBalanceConfig, ContractStateConfig};
use fuel_core_storage::{
    structured_storage::TableWithBlueprint,
    tables::{
        Coins, ContractsAssets, ContractsLatestUtxo, ContractsRawCode, ContractsState,
        Messages, Transactions,
    },
    ContractsAssetKey, ContractsStateKey, Mappable,
};
use fuel_core_types::{
    blockchain::primitives::DaBlockHeight, entities::contract::ContractUtxoInfo,
    fuel_types::BlockHeight,
};
use itertools::Itertools;
use serde::{Deserialize, Serialize};

#[cfg(feature = "std")]
use crate::SnapshotMetadata;

#[cfg(feature = "test-helpers")]
use crate::CoinConfigGenerator;
#[cfg(feature = "test-helpers")]
use bech32::{ToBase32, Variant::Bech32m};
#[cfg(feature = "test-helpers")]
use core::str::FromStr;
#[cfg(feature = "test-helpers")]
use fuel_core_types::{fuel_types::Address, fuel_types::Bytes32, fuel_vm::SecretKey};

#[cfg(feature = "parquet")]
mod parquet;
mod reader;
#[cfg(feature = "std")]
mod writer;

// Fuel Network human-readable part for bech32 encoding
pub const FUEL_BECH32_HRP: &str = "fuel";
pub const TESTNET_INITIAL_BALANCE: u64 = 10_000_000;

pub const TESTNET_WALLET_SECRETS: [&str; 5] = [
    "0xde97d8624a438121b86a1956544bd72ed68cd69f2c99555b08b1e8c51ffd511c",
    "0x37fa81c84ccd547c30c176b118d5cb892bdb113e8e80141f266519422ef9eefd",
    "0x862512a2363db2b3a375c0d4bbbd27172180d89f23f2e259bac850ab02619301",
    "0x976e5c3fa620092c718d852ca703b6da9e3075b9f2ecb8ed42d9f746bf26aafb",
    "0x7f8a325504e7315eda997db7861c9447f5c3eff26333b20180475d94443a10c6",
];

#[derive(Default, Clone, Debug, Deserialize, Serialize, Eq, PartialEq)]
pub struct StateConfig {
    /// Spendable coins
    pub coins: Vec<CoinConfig>,
    /// Messages from Layer 1
    pub messages: Vec<MessageConfig>,
    /// Contracts
    pub contracts: Vec<ContractConfig>,
    /// Block height
    pub block_height: BlockHeight,
    /// Da block height
    pub da_block_height: DaBlockHeight,
}

#[derive(Debug, Clone, Default)]
pub struct StateConfigBuilder {
    coins: Vec<TableEntry<Coins>>,
    messages: Vec<TableEntry<Messages>>,
    contract_state: Vec<TableEntry<ContractsState>>,
    contract_balance: Vec<TableEntry<ContractsAssets>>,
    contract_code: Vec<TableEntry<ContractsRawCode>>,
    contract_utxo: Vec<TableEntry<ContractsLatestUtxo>>,
}

impl StateConfigBuilder {
<<<<<<< HEAD
    #[cfg(feature = "std")]
    fn block_height(&self) -> Option<BlockHeight> {
        self.block_height
    }

    #[cfg(feature = "std")]
    fn da_block_height(&self) -> Option<DaBlockHeight> {
        self.da_block_height
    }

    pub fn set_block_height(&mut self, block_height: BlockHeight) {
        self.block_height = Some(block_height);
    }
=======
    pub fn merge(&mut self, builder: Self) -> &mut Self {
        self.coins.extend(builder.coins);
        self.messages.extend(builder.messages);
        self.contract_state.extend(builder.contract_state);
        self.contract_balance.extend(builder.contract_balance);
        self.contract_code.extend(builder.contract_code);
        self.contract_utxo.extend(builder.contract_utxo);
>>>>>>> 73d35278

        self
    }

    pub fn merge(&mut self, builder: Self) -> &mut Self {
        self.coins.extend(builder.coins);
        self.messages.extend(builder.messages);
        self.contract_state.extend(builder.contract_state);
        self.contract_balance.extend(builder.contract_balance);
        self.contract_code.extend(builder.contract_code);
        self.contract_utxo.extend(builder.contract_utxo);

        if let Some(block_height) = builder.block_height {
            self.block_height = Some(block_height);
        }

        if let Some(da_block_height) = builder.da_block_height {
            self.da_block_height = Some(da_block_height);
        }

        self
    }

    #[cfg(feature = "std")]
    pub fn build(
        self,
        block_height: BlockHeight,
        da_block_height: DaBlockHeight,
    ) -> anyhow::Result<StateConfig> {
        use std::collections::HashMap;

        let coins = self.coins.into_iter().map(|coin| coin.into()).collect();
        let messages = self
            .messages
            .into_iter()
            .map(|message| message.into())
            .collect();
        let contract_ids = self
            .contract_code
            .iter()
            .map(|entry| entry.key)
            .collect::<Vec<_>>();
        let mut state: HashMap<_, _> = self
            .contract_state
            .into_iter()
            .map(|state| {
                (
                    *state.key.contract_id(),
                    ContractStateConfig {
                        key: *state.key.state_key(),
                        value: state.value.into(),
                    },
                )
            })
            .into_group_map();

        let mut balance: HashMap<_, _> = self
            .contract_balance
            .into_iter()
            .map(|balance| {
                (
                    *balance.key.contract_id(),
                    ContractBalanceConfig {
                        asset_id: *balance.key.asset_id(),
                        amount: balance.value,
                    },
                )
            })
            .into_group_map();

        let mut contract_code: HashMap<_, Vec<u8>> = self
            .contract_code
            .into_iter()
            .map(|entry| (entry.key, entry.value.into()))
            .collect();

        let mut contract_utxos: HashMap<_, _> = self
            .contract_utxo
            .into_iter()
            .map(|entry| match entry.value {
                ContractUtxoInfo::V1(utxo) => {
                    (entry.key, (utxo.utxo_id, utxo.tx_pointer))
                }
                _ => unreachable!(),
            })
            .collect();

        let contracts = contract_ids
            .into_iter()
            .map(|id| -> anyhow::Result<_> {
                let code = contract_code
                    .remove(&id)
                    .ok_or_else(|| anyhow::anyhow!("Missing code for contract: {id}"))?;
                let (utxo_id, tx_pointer) = contract_utxos
                    .remove(&id)
                    .ok_or_else(|| anyhow::anyhow!("Missing utxo for contract: {id}"))?;
                let states = state.remove(&id).unwrap_or_default();
                let balances = balance.remove(&id).unwrap_or_default();

                Ok(ContractConfig {
                    contract_id: id,
                    code,
                    tx_id: *utxo_id.tx_id(),
                    output_index: utxo_id.output_index(),
                    tx_pointer_block_height: tx_pointer.block_height(),
                    tx_pointer_tx_idx: tx_pointer.tx_index(),
                    states,
                    balances,
                })
            })
            .try_collect()?;

        Ok(StateConfig {
            coins,
            messages,
            contracts,
            block_height,
            da_block_height,
        })
    }
}

pub trait AddTable<T>
where
    T: Mappable,
{
    fn add(&mut self, _entries: Vec<TableEntry<T>>);
}

impl AddTable<Coins> for StateConfigBuilder {
    fn add(&mut self, entries: Vec<TableEntry<Coins>>) {
        self.coins.extend(entries);
    }
}

impl AsTable<Coins> for StateConfig {
    fn as_table(&self) -> Vec<TableEntry<Coins>> {
        self.coins
            .clone()
            .into_iter()
            .map(|coin| coin.into())
            .collect()
    }
}

#[cfg(feature = "test-helpers")]
impl crate::Randomize for StateConfig {
    fn randomize(mut rng: impl rand::Rng) -> Self {
        let amount = 2;
        fn rand_collection<T: crate::Randomize>(
            mut rng: impl rand::Rng,
            amount: usize,
        ) -> Vec<T> {
            std::iter::repeat_with(|| crate::Randomize::randomize(&mut rng))
                .take(amount)
                .collect()
        }

        Self {
            coins: rand_collection(&mut rng, amount),
            messages: rand_collection(&mut rng, amount),
            contracts: rand_collection(&mut rng, amount),
            block_height: rng.gen(),
            da_block_height: rng.gen(),
        }
    }
}

pub trait AsTable<T>
where
    T: TableWithBlueprint,
{
    fn as_table(&self) -> Vec<TableEntry<T>>;
}

impl AsTable<Messages> for StateConfig {
    fn as_table(&self) -> Vec<TableEntry<Messages>> {
        self.messages
            .clone()
            .into_iter()
            .map(|message| message.into())
            .collect()
    }
}

impl AddTable<Messages> for StateConfigBuilder {
    fn add(&mut self, entries: Vec<TableEntry<Messages>>) {
        self.messages.extend(entries);
    }
}

impl AsTable<ContractsState> for StateConfig {
    fn as_table(&self) -> Vec<TableEntry<ContractsState>> {
        self.contracts
            .iter()
            .flat_map(|contract| {
                contract.states.iter().map(
                    |ContractStateConfig {
                         key: state_key,
                         value: state_value,
                     }| TableEntry {
                        key: ContractsStateKey::new(&contract.contract_id, state_key),
                        value: state_value.clone().into(),
                    },
                )
            })
            .collect()
    }
}

impl AddTable<ContractsState> for StateConfigBuilder {
    fn add(&mut self, entries: Vec<TableEntry<ContractsState>>) {
        self.contract_state.extend(entries);
    }
}

impl AsTable<ContractsAssets> for StateConfig {
    fn as_table(&self) -> Vec<TableEntry<ContractsAssets>> {
        self.contracts
            .iter()
            .flat_map(|contract| {
                contract.balances.iter().map(
                    |ContractBalanceConfig { asset_id, amount }| TableEntry {
                        key: ContractsAssetKey::new(&contract.contract_id, asset_id),
                        value: *amount,
                    },
                )
            })
            .collect()
    }
}

impl AddTable<ContractsAssets> for StateConfigBuilder {
    fn add(&mut self, entries: Vec<TableEntry<ContractsAssets>>) {
        self.contract_balance.extend(entries);
    }
}

impl AsTable<ContractsRawCode> for StateConfig {
    fn as_table(&self) -> Vec<TableEntry<ContractsRawCode>> {
        self.contracts
            .iter()
            .map(|config| TableEntry {
                key: config.contract_id,
                value: config.code.as_slice().into(),
            })
            .collect()
    }
}

impl AddTable<ContractsRawCode> for StateConfigBuilder {
    fn add(&mut self, entries: Vec<TableEntry<ContractsRawCode>>) {
        self.contract_code.extend(entries);
    }
}

impl AsTable<ContractsLatestUtxo> for StateConfig {
    fn as_table(&self) -> Vec<TableEntry<ContractsLatestUtxo>> {
        self.contracts
            .iter()
            .map(|config| TableEntry {
                key: config.contract_id,
                value: ContractUtxoInfo::V1(
                    fuel_core_types::entities::contract::ContractUtxoInfoV1 {
                        utxo_id: config.utxo_id(),
                        tx_pointer: config.tx_pointer(),
                    },
                ),
            })
            .collect()
    }
}

impl AddTable<ContractsLatestUtxo> for StateConfigBuilder {
    fn add(&mut self, entries: Vec<TableEntry<ContractsLatestUtxo>>) {
        self.contract_utxo.extend(entries);
    }
}

impl AsTable<Transactions> for StateConfig {
    fn as_table(&self) -> Vec<TableEntry<Transactions>> {
        Vec::new() // Do not include these for now
    }
}

impl AddTable<Transactions> for StateConfigBuilder {
    fn add(&mut self, _entries: Vec<TableEntry<Transactions>>) {
        // Do not include these for now
    }
}

impl StateConfig {
    pub fn sorted(mut self) -> Self {
        self.coins = self
            .coins
            .into_iter()
            .sorted_by_key(|c| c.utxo_id())
            .collect();

        self.messages = self
            .messages
            .into_iter()
            .sorted_by_key(|m| m.nonce)
            .collect();

        self.contracts = self
            .contracts
            .into_iter()
            .sorted_by_key(|c| c.contract_id)
            .collect();

        self
    }

    pub fn extend(&mut self, other: Self) {
        self.coins.extend(other.coins);
        self.messages.extend(other.messages);
        self.contracts.extend(other.contracts);
    }

    #[cfg(feature = "std")]
    pub fn from_snapshot_metadata(
        snapshot_metadata: SnapshotMetadata,
    ) -> anyhow::Result<Self> {
        let reader = crate::SnapshotReader::open(snapshot_metadata)?;
        Self::from_reader(&reader)
    }

    #[cfg(feature = "std")]
    pub fn from_reader(reader: &SnapshotReader) -> anyhow::Result<Self> {
        let mut builder = StateConfigBuilder::default();

        let coins = reader
            .read::<Coins>()?
            .into_iter()
            .map_ok(|batch| batch.data)
            .flatten_ok()
            .try_collect()?;

        builder.add(coins);

        let messages = reader
            .read::<Messages>()?
            .into_iter()
            .map_ok(|batch| batch.data)
            .flatten_ok()
            .try_collect()?;

        builder.add(messages);

        let contract_state = reader
            .read::<ContractsState>()?
            .into_iter()
            .map_ok(|batch| batch.data)
            .flatten_ok()
            .try_collect()?;

        builder.add(contract_state);

        let contract_balance = reader
            .read::<ContractsAssets>()?
            .into_iter()
            .map_ok(|batch| batch.data)
            .flatten_ok()
            .try_collect()?;

        builder.add(contract_balance);

        let contract_code = reader
            .read::<ContractsRawCode>()?
            .into_iter()
            .map_ok(|batch| batch.data)
            .flatten_ok()
            .try_collect()?;

        builder.add(contract_code);

        let contract_utxo = reader
            .read::<ContractsLatestUtxo>()?
            .into_iter()
            .map_ok(|batch| batch.data)
            .flatten_ok()
            .try_collect()?;

        builder.add(contract_utxo);

        let block_height = reader.block_height();
        let da_block_height = reader.da_block_height();

        builder.build(block_height, da_block_height)
    }

    #[cfg(feature = "test-helpers")]
    pub fn local_testnet() -> Self {
        // endow some preset accounts with an initial balance
        tracing::info!("Initial Accounts");

        let mut coin_generator = CoinConfigGenerator::new();
        let coins = TESTNET_WALLET_SECRETS
            .into_iter()
            .map(|secret| {
                let secret = SecretKey::from_str(secret).expect("Expected valid secret");
                let address = Address::from(*secret.public_key().hash());
                let bech32_data = Bytes32::new(*address).to_base32();
                let bech32_encoding =
                    bech32::encode(FUEL_BECH32_HRP, bech32_data, Bech32m).unwrap();
                tracing::info!(
                    "PrivateKey({:#x}), Address({:#x} [bech32: {}]), Balance({})",
                    secret,
                    address,
                    bech32_encoding,
                    TESTNET_INITIAL_BALANCE
                );
                coin_generator.generate_with(secret, TESTNET_INITIAL_BALANCE)
            })
            .collect_vec();

        Self {
            coins,
            ..StateConfig::default()
        }
    }

    #[cfg(feature = "test-helpers")]
    pub fn random_testnet() -> Self {
        tracing::info!("Initial Accounts");
        let mut rng = rand::thread_rng();
        let mut coin_generator = CoinConfigGenerator::new();
        let coins = (0..5)
            .map(|_| {
                let secret = SecretKey::random(&mut rng);
                let address = Address::from(*secret.public_key().hash());
                let bech32_data = Bytes32::new(*address).to_base32();
                let bech32_encoding =
                    bech32::encode(FUEL_BECH32_HRP, bech32_data, Bech32m).unwrap();
                tracing::info!(
                    "PrivateKey({:#x}), Address({:#x} [bech32: {}]), Balance({})",
                    secret,
                    address,
                    bech32_encoding,
                    TESTNET_INITIAL_BALANCE
                );
                coin_generator.generate_with(secret, TESTNET_INITIAL_BALANCE)
            })
            .collect_vec();

        Self {
            coins,
            ..StateConfig::default()
        }
    }
}

<<<<<<< HEAD
pub use reader::{GroupIter, SnapshotReader};
#[cfg(feature = "parquet")]
pub use writer::ZstdCompressionLevel;
#[cfg(feature = "std")]
pub use writer::{SnapshotFragment, SnapshotWriter};
=======
pub use reader::{
    IntoIter,
    SnapshotReader,
};
#[cfg(feature = "parquet")]
pub use writer::ZstdCompressionLevel;
#[cfg(feature = "std")]
pub use writer::{
    SnapshotFragment,
    SnapshotWriter,
};
>>>>>>> 73d35278
pub const MAX_GROUP_SIZE: usize = usize::MAX;

#[derive(Debug, PartialEq, Eq, Clone)]
pub struct Group<T> {
    pub index: usize,
    pub data: Vec<T>,
}
pub(crate) type GroupResult<T> = anyhow::Result<Group<T>>;

#[cfg(test)]
mod tests {
    use std::path::Path;

<<<<<<< HEAD
    use crate::{ChainConfig, Randomize};

    use fuel_core_types::fuel_types::ChainId;
    use rand::{rngs::StdRng, SeedableRng};
=======
    use crate::{
        ChainConfig,
        Randomize,
    };

    use rand::{
        rngs::StdRng,
        SeedableRng,
    };
>>>>>>> 73d35278

    use super::*;

    #[test]
    fn parquet_roundtrip() {
        let writer = given_parquet_writer;
<<<<<<< HEAD

        let reader = |metadata: SnapshotMetadata, _: usize| {
            SnapshotReader::open(metadata).unwrap()
        };

        macro_rules! test_tables {
                ($($table:ty),*) => {
                    $(assert_roundtrip::<$table>(writer, reader);)*
                };
            }

=======

        let reader = |metadata: SnapshotMetadata, _: usize| {
            SnapshotReader::open(metadata).unwrap()
        };

        macro_rules! test_tables {
                ($($table:ty),*) => {
                    $(assert_roundtrip::<$table>(writer, reader);)*
                };
            }

>>>>>>> 73d35278
        test_tables!(
            Coins,
            ContractsAssets,
            ContractsLatestUtxo,
            ContractsRawCode,
            ContractsState,
            Messages
        );
    }
<<<<<<< HEAD

    fn given_parquet_writer(path: &Path) -> SnapshotWriter {
        SnapshotWriter::parquet(path, writer::ZstdCompressionLevel::Level1).unwrap()
    }

    fn given_json_writer(path: &Path) -> SnapshotWriter {
        SnapshotWriter::json(path)
    }

    #[test_case::test_case(given_parquet_writer)]
    #[test_case::test_case(given_json_writer)]
    fn fragment_wont_unset_block_heights(
        writer: impl Fn(&Path) -> SnapshotWriter + Copy,
    ) {
        // given
        let temp_dir = tempfile::tempdir().unwrap();
        let create_writer = || writer(temp_dir.path());
        let original_block_height = BlockHeight::from(10);
        let original_da_block_height = DaBlockHeight(11);
        let block_height_fragment = {
            let mut height_writer = create_writer();
            height_writer
                .write_block_data(original_block_height, original_da_block_height)
                .unwrap();
            height_writer.partial_close().unwrap()
        };
        let no_block_height_present_fragment = create_writer().partial_close().unwrap();
        let chain_config_fragment = {
            let mut chain_config_writer = create_writer();
            chain_config_writer.write_chain_config(&ChainConfig::local_testnet());
            chain_config_writer.partial_close().unwrap()
        };

        // when
        let snapshot = [
            block_height_fragment,
            no_block_height_present_fragment,
            chain_config_fragment,
        ]
        .into_iter()
        .reduce(|a, b| a.merge(b).unwrap())
        .unwrap()
        .finalize()
        .unwrap();

        // then
        let reader = SnapshotReader::open(snapshot).unwrap();
        assert_eq!(reader.block_height(), original_block_height);
        assert_eq!(reader.da_block_height(), original_da_block_height);
    }

=======

    fn given_parquet_writer(path: &Path) -> SnapshotWriter {
        SnapshotWriter::parquet(path, writer::ZstdCompressionLevel::Level1).unwrap()
    }

    fn given_json_writer(path: &Path) -> SnapshotWriter {
        SnapshotWriter::json(path)
    }

>>>>>>> 73d35278
    #[test]
    fn json_roundtrip_coins_and_messages() {
        let writer = |temp_dir: &Path| SnapshotWriter::json(temp_dir);
        let reader = |metadata: SnapshotMetadata, group_size: usize| {
            SnapshotReader::open_w_config(metadata, group_size).unwrap()
        };

        assert_roundtrip::<Coins>(writer, reader);
        assert_roundtrip::<Messages>(writer, reader);
    }

    #[test]
    fn json_roundtrip_contract_related_tables() {
        // given
        let mut rng = StdRng::seed_from_u64(0);
        let contracts = std::iter::repeat_with(|| ContractConfig::randomize(&mut rng))
            .take(4)
            .collect_vec();

        let tmp_dir = tempfile::tempdir().unwrap();
<<<<<<< HEAD
        let mut writer = SnapshotWriter::json(tmp_dir.path());
=======
        let writer = SnapshotWriter::json(tmp_dir.path());
>>>>>>> 73d35278

        let state = StateConfig {
            contracts,
            ..Default::default()
        };
<<<<<<< HEAD
        writer.write_chain_config(&ChainConfig::local_testnet());

        // when
        let snapshot = writer.write_state_config(state.clone()).unwrap();
=======

        // when
        let snapshot = writer
            .write_state_config(state.clone(), &ChainConfig::local_testnet())
            .unwrap();
>>>>>>> 73d35278

        // then
        let reader = SnapshotReader::open(snapshot).unwrap();
        let read_state = StateConfig::from_reader(&reader).unwrap();

        pretty_assertions::assert_eq!(state, read_state);
    }

    #[test_case::test_case(given_parquet_writer)]
    #[test_case::test_case(given_json_writer)]
    fn writes_in_fragments_correctly(writer: impl Fn(&Path) -> SnapshotWriter + Copy) {
        // given
        let temp_dir = tempfile::tempdir().unwrap();
        let create_writer = || writer(temp_dir.path());

        let mut rng = StdRng::seed_from_u64(0);
        let state_config = StateConfig::randomize(&mut rng);

        macro_rules! write_in_fragments {
                ($($fragment_ty: ty,)*) => {
                [
                $({
                    let mut writer = create_writer();
                    writer
                        .write(AsTable::<$fragment_ty>::as_table(&state_config))
                        .unwrap();
                    writer.partial_close().unwrap()

                }),*
                ]
            }
            }

        let chain_config = ChainConfig::local_testnet();
<<<<<<< HEAD
        let chain_and_height_fragment = {
            let mut writer = create_writer();
            writer
                .write_block_data(state_config.block_height, state_config.da_block_height)
                .unwrap();

            writer.write_chain_config(&chain_config);
            writer.partial_close().unwrap()
        };
=======
>>>>>>> 73d35278
        let fragments = write_in_fragments!(
            Coins,
            Messages,
            ContractsState,
            ContractsAssets,
            ContractsRawCode,
            ContractsLatestUtxo,
        );
<<<<<<< HEAD

        // when
        let snapshot = fragments
            .into_iter()
            .chain([chain_and_height_fragment])
            .reduce(|fragment, next_fragment| fragment.merge(next_fragment).unwrap())
            .unwrap()
            .finalize()
            .unwrap();

        // then
        let reader = SnapshotReader::open(snapshot).unwrap();

        let read_state_config = StateConfig::from_reader(&reader).unwrap();
        assert_eq!(read_state_config, state_config);
        assert_eq!(reader.chain_config(), &chain_config);
    }

    #[test_case::test_case(given_parquet_writer)]
    #[test_case::test_case(given_json_writer)]
    fn chain_config_can_be_overridden_with_new_fragments(
        writer: impl Fn(&Path) -> SnapshotWriter + Copy,
    ) {
        // given
        let temp_dir = tempfile::tempdir().unwrap();
        let create_writer = || writer(temp_dir.path());

        let original_chain_config = ChainConfig::local_testnet();
        let original_chain_config_fragment = {
            let mut chain_config_writer = create_writer();
            chain_config_writer.write_chain_config(&original_chain_config);
            chain_config_writer.partial_close().unwrap()
        };
        let chain_config_override = {
            let mut chain_config = ChainConfig::local_testnet();
            chain_config
                .consensus_parameters
                .set_chain_id(ChainId::new(u64::MAX));
            chain_config
        };
        let chain_config_override_fragment = {
            let mut chain_config_writer = create_writer();
            chain_config_writer.write_chain_config(&chain_config_override);
            chain_config_writer.partial_close().unwrap()
        };
        let block_height_fragment = {
            let mut height_writer = create_writer();
            height_writer
                .write_block_data(BlockHeight::from(10), DaBlockHeight(11))
                .unwrap();
            height_writer.partial_close().unwrap()
        };

        // when
        let snapshot = [
            block_height_fragment,
            original_chain_config_fragment,
            chain_config_override_fragment,
        ]
        .into_iter()
        .reduce(|a, b| a.merge(b).unwrap())
        .unwrap()
        .finalize()
        .unwrap();

        // then
        let reader = SnapshotReader::open(snapshot).unwrap();
        assert_eq!(reader.chain_config(), &chain_config_override);
    }

    #[test_case::test_case(given_parquet_writer)]
    #[test_case::test_case(given_json_writer)]
    fn empty_fragments_wont_unset_chain_config(
        writer: impl Fn(&Path) -> SnapshotWriter + Copy,
    ) {
        // given
        let temp_dir = tempfile::tempdir().unwrap();
        let create_writer = || writer(temp_dir.path());
        let original_chain_config = ChainConfig::local_testnet();
        let chain_config_fragment = {
            let mut chain_config_writer = create_writer();
            chain_config_writer.write_chain_config(&original_chain_config);
            chain_config_writer.partial_close().unwrap()
        };

        let block_height_fragment = {
            let mut height_writer = create_writer();
            height_writer
                .write_block_data(BlockHeight::from(10), DaBlockHeight(11))
                .unwrap();
            height_writer.partial_close().unwrap()
        };
        let no_chain_config_present_fragment = create_writer().partial_close().unwrap();

        // when
        let snapshot = [
            chain_config_fragment,
            no_chain_config_present_fragment,
            block_height_fragment,
        ]
        .into_iter()
        .reduce(|a, b| a.merge(b).unwrap())
        .unwrap()
        .finalize()
        .unwrap();

        // then
        let read_chain_config = SnapshotReader::open(snapshot)
            .unwrap()
            .chain_config()
            .clone();
        assert_eq!(read_chain_config, original_chain_config);
=======

        // when
        let snapshot = fragments
            .into_iter()
            .reduce(|fragment, next_fragment| fragment.merge(next_fragment).unwrap())
            .unwrap()
            .finalize(
                state_config.block_height,
                state_config.da_block_height,
                &chain_config,
            )
            .unwrap();

        // then
        let reader = SnapshotReader::open(snapshot).unwrap();

        let read_state_config = StateConfig::from_reader(&reader).unwrap();
        assert_eq!(read_state_config, state_config);
        assert_eq!(reader.chain_config(), &chain_config);
>>>>>>> 73d35278
    }

    #[test_case::test_case(given_parquet_writer)]
    #[test_case::test_case(given_json_writer)]
    fn roundtrip_block_heights(writer: impl FnOnce(&Path) -> SnapshotWriter) {
        // given
        let temp_dir = tempfile::tempdir().unwrap();
        let block_height = 13u32.into();
        let da_block_height = 14u64.into();
<<<<<<< HEAD
        let mut writer = writer(temp_dir.path());
        writer.write_chain_config(&ChainConfig::local_testnet());
=======
        let writer = writer(temp_dir.path());
>>>>>>> 73d35278

        // when
        let snapshot = writer
            .close(block_height, da_block_height, &ChainConfig::local_testnet())
            .unwrap();

        // then
        let reader = SnapshotReader::open(snapshot).unwrap();

        let block_height_decoded = reader.block_height();
        pretty_assertions::assert_eq!(block_height, block_height_decoded);

        let da_block_height_decoded = reader.da_block_height();
        pretty_assertions::assert_eq!(da_block_height, da_block_height_decoded);
    }

    #[test_case::test_case(given_parquet_writer)]
    #[test_case::test_case(given_json_writer)]
    fn fragment_can_override_block_height(
        writer: impl Fn(&Path) -> SnapshotWriter + Copy,
    ) {
        // given
        let temp_dir = tempfile::tempdir().unwrap();
        let create_writer = || writer(temp_dir.path());
        let original_block_height = BlockHeight::from(10);
        let original_da_block_height = DaBlockHeight(11);
        let block_height_fragment = {
            let mut height_writer = create_writer();
            height_writer
                .write_block_data(original_block_height, original_da_block_height)
                .unwrap();
            height_writer.partial_close().unwrap()
        };

        let block_height_override = BlockHeight::from(20);
        let da_block_height_override = DaBlockHeight(21);
        let block_height_override_fragment = {
            let mut height_writer = create_writer();
            height_writer
                .write_block_data(block_height_override, da_block_height_override)
                .unwrap();
            height_writer.partial_close().unwrap()
        };

        let chain_config_fragment = {
            let mut chain_config_writer = create_writer();
            chain_config_writer.write_chain_config(&ChainConfig::local_testnet());
            chain_config_writer.partial_close().unwrap()
        };

        // when
        let snapshot = [
            chain_config_fragment,
            block_height_fragment,
            block_height_override_fragment,
        ]
        .into_iter()
        .reduce(|a, b| a.merge(b).unwrap())
        .unwrap()
        .finalize()
        .unwrap();

        // then
        let reader = SnapshotReader::open(snapshot).unwrap();
        pretty_assertions::assert_eq!(block_height_override, reader.block_height());
        pretty_assertions::assert_eq!(da_block_height_override, reader.da_block_height());
    }

    fn assert_roundtrip<T>(
        writer: impl FnOnce(&Path) -> SnapshotWriter,
        reader: impl FnOnce(SnapshotMetadata, usize) -> SnapshotReader,
    ) where
        T: TableWithBlueprint,
        T::OwnedKey: Randomize
            + serde::Serialize
            + serde::de::DeserializeOwned
            + core::fmt::Debug
            + PartialEq,
        T::OwnedValue: Randomize
            + serde::Serialize
            + serde::de::DeserializeOwned
            + core::fmt::Debug
            + PartialEq,
        StateConfig: AsTable<T>,
        TableEntry<T>: Randomize,
        StateConfigBuilder: AddTable<T>,
    {
        // given
        let skip_n_groups = 3;
        let temp_dir = tempfile::tempdir().unwrap();

        let num_groups = 4;
        let group_size = 1;
        let mut group_generator =
            GroupGenerator::new(StdRng::seed_from_u64(0), group_size, num_groups);
        let mut snapshot_writer = writer(temp_dir.path());
<<<<<<< HEAD
        snapshot_writer.write_chain_config(&ChainConfig::local_testnet());
=======
>>>>>>> 73d35278

        // when
        let expected_groups = group_generator
            .write_groups::<T>(&mut snapshot_writer)
            .into_iter()
            .collect_vec();
        let snapshot = snapshot_writer
            .close(10.into(), DaBlockHeight(11), &ChainConfig::local_testnet())
            .unwrap();

        let actual_groups = reader(snapshot, group_size)
            .read()
            .unwrap()
            .into_iter()
            .collect_vec();

        // then
        assert_groups_identical(&expected_groups, actual_groups, skip_n_groups);
    }

    struct GroupGenerator<R> {
        rand: R,
        group_size: usize,
        num_groups: usize,
    }

    impl<R: ::rand::RngCore> GroupGenerator<R> {
        fn new(rand: R, group_size: usize, num_groups: usize) -> Self {
            Self {
                rand,
                group_size,
                num_groups,
            }
        }

        fn write_groups<T>(
            &mut self,
            encoder: &mut SnapshotWriter,
        ) -> Vec<Group<TableEntry<T>>>
        where
            T: TableWithBlueprint,
            T::OwnedKey: serde::Serialize,
            T::OwnedValue: serde::Serialize,
            TableEntry<T>: Randomize,
            StateConfigBuilder: AddTable<T>,
        {
            let groups = self.generate_groups();
            for group in &groups {
                encoder.write(group.data.clone()).unwrap();
            }
            groups
        }

        fn generate_groups<T>(&mut self) -> Vec<Group<T>>
        where
            T: Randomize,
        {
            ::std::iter::repeat_with(|| T::randomize(&mut self.rand))
                .chunks(self.group_size)
                .into_iter()
                .map(|chunk| chunk.collect_vec())
                .enumerate()
                .map(|(index, data)| Group { index, data })
                .take(self.num_groups)
                .collect()
        }
    }

    fn assert_groups_identical<T>(
        original: &[Group<T>],
        read: impl IntoIterator<Item = Result<Group<T>, anyhow::Error>>,
        skip: usize,
    ) where
        Vec<T>: PartialEq,
        T: PartialEq + std::fmt::Debug,
    {
        pretty_assertions::assert_eq!(
            original[skip..],
            read.into_iter()
                .skip(skip)
                .collect::<Result<Vec<_>, _>>()
                .unwrap()
        );
    }
}<|MERGE_RESOLUTION|>--- conflicted
+++ resolved
@@ -1,22 +1,38 @@
 use super::{
-    coin::CoinConfig, contract::ContractConfig, message::MessageConfig,
+    coin::CoinConfig,
+    contract::ContractConfig,
+    message::MessageConfig,
     table_entry::TableEntry,
 };
-use crate::{ContractBalanceConfig, ContractStateConfig};
+use crate::{
+    ContractBalanceConfig,
+    ContractStateConfig,
+};
 use fuel_core_storage::{
     structured_storage::TableWithBlueprint,
     tables::{
-        Coins, ContractsAssets, ContractsLatestUtxo, ContractsRawCode, ContractsState,
-        Messages, Transactions,
+        Coins,
+        ContractsAssets,
+        ContractsLatestUtxo,
+        ContractsRawCode,
+        ContractsState,
+        Messages,
+        Transactions,
     },
-    ContractsAssetKey, ContractsStateKey, Mappable,
+    ContractsAssetKey,
+    ContractsStateKey,
+    Mappable,
 };
 use fuel_core_types::{
-    blockchain::primitives::DaBlockHeight, entities::contract::ContractUtxoInfo,
+    blockchain::primitives::DaBlockHeight,
+    entities::contract::ContractUtxoInfo,
     fuel_types::BlockHeight,
 };
 use itertools::Itertools;
-use serde::{Deserialize, Serialize};
+use serde::{
+    Deserialize,
+    Serialize,
+};
 
 #[cfg(feature = "std")]
 use crate::SnapshotMetadata;
@@ -24,11 +40,18 @@
 #[cfg(feature = "test-helpers")]
 use crate::CoinConfigGenerator;
 #[cfg(feature = "test-helpers")]
-use bech32::{ToBase32, Variant::Bech32m};
+use bech32::{
+    ToBase32,
+    Variant::Bech32m,
+};
 #[cfg(feature = "test-helpers")]
 use core::str::FromStr;
 #[cfg(feature = "test-helpers")]
-use fuel_core_types::{fuel_types::Address, fuel_types::Bytes32, fuel_vm::SecretKey};
+use fuel_core_types::{
+    fuel_types::Address,
+    fuel_types::Bytes32,
+    fuel_vm::SecretKey,
+};
 
 #[cfg(feature = "parquet")]
 mod parquet;
@@ -73,21 +96,6 @@
 }
 
 impl StateConfigBuilder {
-<<<<<<< HEAD
-    #[cfg(feature = "std")]
-    fn block_height(&self) -> Option<BlockHeight> {
-        self.block_height
-    }
-
-    #[cfg(feature = "std")]
-    fn da_block_height(&self) -> Option<DaBlockHeight> {
-        self.da_block_height
-    }
-
-    pub fn set_block_height(&mut self, block_height: BlockHeight) {
-        self.block_height = Some(block_height);
-    }
-=======
     pub fn merge(&mut self, builder: Self) -> &mut Self {
         self.coins.extend(builder.coins);
         self.messages.extend(builder.messages);
@@ -95,26 +103,6 @@
         self.contract_balance.extend(builder.contract_balance);
         self.contract_code.extend(builder.contract_code);
         self.contract_utxo.extend(builder.contract_utxo);
->>>>>>> 73d35278
-
-        self
-    }
-
-    pub fn merge(&mut self, builder: Self) -> &mut Self {
-        self.coins.extend(builder.coins);
-        self.messages.extend(builder.messages);
-        self.contract_state.extend(builder.contract_state);
-        self.contract_balance.extend(builder.contract_balance);
-        self.contract_code.extend(builder.contract_code);
-        self.contract_utxo.extend(builder.contract_utxo);
-
-        if let Some(block_height) = builder.block_height {
-            self.block_height = Some(block_height);
-        }
-
-        if let Some(da_block_height) = builder.da_block_height {
-            self.da_block_height = Some(da_block_height);
-        }
 
         self
     }
@@ -549,15 +537,8 @@
     }
 }
 
-<<<<<<< HEAD
-pub use reader::{GroupIter, SnapshotReader};
-#[cfg(feature = "parquet")]
-pub use writer::ZstdCompressionLevel;
-#[cfg(feature = "std")]
-pub use writer::{SnapshotFragment, SnapshotWriter};
-=======
 pub use reader::{
-    IntoIter,
+    GroupIter,
     SnapshotReader,
 };
 #[cfg(feature = "parquet")]
@@ -567,7 +548,6 @@
     SnapshotFragment,
     SnapshotWriter,
 };
->>>>>>> 73d35278
 pub const MAX_GROUP_SIZE: usize = usize::MAX;
 
 #[derive(Debug, PartialEq, Eq, Clone)]
@@ -581,12 +561,6 @@
 mod tests {
     use std::path::Path;
 
-<<<<<<< HEAD
-    use crate::{ChainConfig, Randomize};
-
-    use fuel_core_types::fuel_types::ChainId;
-    use rand::{rngs::StdRng, SeedableRng};
-=======
     use crate::{
         ChainConfig,
         Randomize,
@@ -596,14 +570,12 @@
         rngs::StdRng,
         SeedableRng,
     };
->>>>>>> 73d35278
 
     use super::*;
 
     #[test]
     fn parquet_roundtrip() {
         let writer = given_parquet_writer;
-<<<<<<< HEAD
 
         let reader = |metadata: SnapshotMetadata, _: usize| {
             SnapshotReader::open(metadata).unwrap()
@@ -615,19 +587,6 @@
                 };
             }
 
-=======
-
-        let reader = |metadata: SnapshotMetadata, _: usize| {
-            SnapshotReader::open(metadata).unwrap()
-        };
-
-        macro_rules! test_tables {
-                ($($table:ty),*) => {
-                    $(assert_roundtrip::<$table>(writer, reader);)*
-                };
-            }
-
->>>>>>> 73d35278
         test_tables!(
             Coins,
             ContractsAssets,
@@ -637,7 +596,6 @@
             Messages
         );
     }
-<<<<<<< HEAD
 
     fn given_parquet_writer(path: &Path) -> SnapshotWriter {
         SnapshotWriter::parquet(path, writer::ZstdCompressionLevel::Level1).unwrap()
@@ -647,59 +605,6 @@
         SnapshotWriter::json(path)
     }
 
-    #[test_case::test_case(given_parquet_writer)]
-    #[test_case::test_case(given_json_writer)]
-    fn fragment_wont_unset_block_heights(
-        writer: impl Fn(&Path) -> SnapshotWriter + Copy,
-    ) {
-        // given
-        let temp_dir = tempfile::tempdir().unwrap();
-        let create_writer = || writer(temp_dir.path());
-        let original_block_height = BlockHeight::from(10);
-        let original_da_block_height = DaBlockHeight(11);
-        let block_height_fragment = {
-            let mut height_writer = create_writer();
-            height_writer
-                .write_block_data(original_block_height, original_da_block_height)
-                .unwrap();
-            height_writer.partial_close().unwrap()
-        };
-        let no_block_height_present_fragment = create_writer().partial_close().unwrap();
-        let chain_config_fragment = {
-            let mut chain_config_writer = create_writer();
-            chain_config_writer.write_chain_config(&ChainConfig::local_testnet());
-            chain_config_writer.partial_close().unwrap()
-        };
-
-        // when
-        let snapshot = [
-            block_height_fragment,
-            no_block_height_present_fragment,
-            chain_config_fragment,
-        ]
-        .into_iter()
-        .reduce(|a, b| a.merge(b).unwrap())
-        .unwrap()
-        .finalize()
-        .unwrap();
-
-        // then
-        let reader = SnapshotReader::open(snapshot).unwrap();
-        assert_eq!(reader.block_height(), original_block_height);
-        assert_eq!(reader.da_block_height(), original_da_block_height);
-    }
-
-=======
-
-    fn given_parquet_writer(path: &Path) -> SnapshotWriter {
-        SnapshotWriter::parquet(path, writer::ZstdCompressionLevel::Level1).unwrap()
-    }
-
-    fn given_json_writer(path: &Path) -> SnapshotWriter {
-        SnapshotWriter::json(path)
-    }
-
->>>>>>> 73d35278
     #[test]
     fn json_roundtrip_coins_and_messages() {
         let writer = |temp_dir: &Path| SnapshotWriter::json(temp_dir);
@@ -720,28 +625,17 @@
             .collect_vec();
 
         let tmp_dir = tempfile::tempdir().unwrap();
-<<<<<<< HEAD
-        let mut writer = SnapshotWriter::json(tmp_dir.path());
-=======
         let writer = SnapshotWriter::json(tmp_dir.path());
->>>>>>> 73d35278
 
         let state = StateConfig {
             contracts,
             ..Default::default()
         };
-<<<<<<< HEAD
-        writer.write_chain_config(&ChainConfig::local_testnet());
-
-        // when
-        let snapshot = writer.write_state_config(state.clone()).unwrap();
-=======
 
         // when
         let snapshot = writer
             .write_state_config(state.clone(), &ChainConfig::local_testnet())
             .unwrap();
->>>>>>> 73d35278
 
         // then
         let reader = SnapshotReader::open(snapshot).unwrap();
@@ -776,18 +670,6 @@
             }
 
         let chain_config = ChainConfig::local_testnet();
-<<<<<<< HEAD
-        let chain_and_height_fragment = {
-            let mut writer = create_writer();
-            writer
-                .write_block_data(state_config.block_height, state_config.da_block_height)
-                .unwrap();
-
-            writer.write_chain_config(&chain_config);
-            writer.partial_close().unwrap()
-        };
-=======
->>>>>>> 73d35278
         let fragments = write_in_fragments!(
             Coins,
             Messages,
@@ -796,120 +678,6 @@
             ContractsRawCode,
             ContractsLatestUtxo,
         );
-<<<<<<< HEAD
-
-        // when
-        let snapshot = fragments
-            .into_iter()
-            .chain([chain_and_height_fragment])
-            .reduce(|fragment, next_fragment| fragment.merge(next_fragment).unwrap())
-            .unwrap()
-            .finalize()
-            .unwrap();
-
-        // then
-        let reader = SnapshotReader::open(snapshot).unwrap();
-
-        let read_state_config = StateConfig::from_reader(&reader).unwrap();
-        assert_eq!(read_state_config, state_config);
-        assert_eq!(reader.chain_config(), &chain_config);
-    }
-
-    #[test_case::test_case(given_parquet_writer)]
-    #[test_case::test_case(given_json_writer)]
-    fn chain_config_can_be_overridden_with_new_fragments(
-        writer: impl Fn(&Path) -> SnapshotWriter + Copy,
-    ) {
-        // given
-        let temp_dir = tempfile::tempdir().unwrap();
-        let create_writer = || writer(temp_dir.path());
-
-        let original_chain_config = ChainConfig::local_testnet();
-        let original_chain_config_fragment = {
-            let mut chain_config_writer = create_writer();
-            chain_config_writer.write_chain_config(&original_chain_config);
-            chain_config_writer.partial_close().unwrap()
-        };
-        let chain_config_override = {
-            let mut chain_config = ChainConfig::local_testnet();
-            chain_config
-                .consensus_parameters
-                .set_chain_id(ChainId::new(u64::MAX));
-            chain_config
-        };
-        let chain_config_override_fragment = {
-            let mut chain_config_writer = create_writer();
-            chain_config_writer.write_chain_config(&chain_config_override);
-            chain_config_writer.partial_close().unwrap()
-        };
-        let block_height_fragment = {
-            let mut height_writer = create_writer();
-            height_writer
-                .write_block_data(BlockHeight::from(10), DaBlockHeight(11))
-                .unwrap();
-            height_writer.partial_close().unwrap()
-        };
-
-        // when
-        let snapshot = [
-            block_height_fragment,
-            original_chain_config_fragment,
-            chain_config_override_fragment,
-        ]
-        .into_iter()
-        .reduce(|a, b| a.merge(b).unwrap())
-        .unwrap()
-        .finalize()
-        .unwrap();
-
-        // then
-        let reader = SnapshotReader::open(snapshot).unwrap();
-        assert_eq!(reader.chain_config(), &chain_config_override);
-    }
-
-    #[test_case::test_case(given_parquet_writer)]
-    #[test_case::test_case(given_json_writer)]
-    fn empty_fragments_wont_unset_chain_config(
-        writer: impl Fn(&Path) -> SnapshotWriter + Copy,
-    ) {
-        // given
-        let temp_dir = tempfile::tempdir().unwrap();
-        let create_writer = || writer(temp_dir.path());
-        let original_chain_config = ChainConfig::local_testnet();
-        let chain_config_fragment = {
-            let mut chain_config_writer = create_writer();
-            chain_config_writer.write_chain_config(&original_chain_config);
-            chain_config_writer.partial_close().unwrap()
-        };
-
-        let block_height_fragment = {
-            let mut height_writer = create_writer();
-            height_writer
-                .write_block_data(BlockHeight::from(10), DaBlockHeight(11))
-                .unwrap();
-            height_writer.partial_close().unwrap()
-        };
-        let no_chain_config_present_fragment = create_writer().partial_close().unwrap();
-
-        // when
-        let snapshot = [
-            chain_config_fragment,
-            no_chain_config_present_fragment,
-            block_height_fragment,
-        ]
-        .into_iter()
-        .reduce(|a, b| a.merge(b).unwrap())
-        .unwrap()
-        .finalize()
-        .unwrap();
-
-        // then
-        let read_chain_config = SnapshotReader::open(snapshot)
-            .unwrap()
-            .chain_config()
-            .clone();
-        assert_eq!(read_chain_config, original_chain_config);
-=======
 
         // when
         let snapshot = fragments
@@ -929,7 +697,6 @@
         let read_state_config = StateConfig::from_reader(&reader).unwrap();
         assert_eq!(read_state_config, state_config);
         assert_eq!(reader.chain_config(), &chain_config);
->>>>>>> 73d35278
     }
 
     #[test_case::test_case(given_parquet_writer)]
@@ -939,12 +706,7 @@
         let temp_dir = tempfile::tempdir().unwrap();
         let block_height = 13u32.into();
         let da_block_height = 14u64.into();
-<<<<<<< HEAD
-        let mut writer = writer(temp_dir.path());
-        writer.write_chain_config(&ChainConfig::local_testnet());
-=======
         let writer = writer(temp_dir.path());
->>>>>>> 73d35278
 
         // when
         let snapshot = writer
@@ -959,58 +721,6 @@
 
         let da_block_height_decoded = reader.da_block_height();
         pretty_assertions::assert_eq!(da_block_height, da_block_height_decoded);
-    }
-
-    #[test_case::test_case(given_parquet_writer)]
-    #[test_case::test_case(given_json_writer)]
-    fn fragment_can_override_block_height(
-        writer: impl Fn(&Path) -> SnapshotWriter + Copy,
-    ) {
-        // given
-        let temp_dir = tempfile::tempdir().unwrap();
-        let create_writer = || writer(temp_dir.path());
-        let original_block_height = BlockHeight::from(10);
-        let original_da_block_height = DaBlockHeight(11);
-        let block_height_fragment = {
-            let mut height_writer = create_writer();
-            height_writer
-                .write_block_data(original_block_height, original_da_block_height)
-                .unwrap();
-            height_writer.partial_close().unwrap()
-        };
-
-        let block_height_override = BlockHeight::from(20);
-        let da_block_height_override = DaBlockHeight(21);
-        let block_height_override_fragment = {
-            let mut height_writer = create_writer();
-            height_writer
-                .write_block_data(block_height_override, da_block_height_override)
-                .unwrap();
-            height_writer.partial_close().unwrap()
-        };
-
-        let chain_config_fragment = {
-            let mut chain_config_writer = create_writer();
-            chain_config_writer.write_chain_config(&ChainConfig::local_testnet());
-            chain_config_writer.partial_close().unwrap()
-        };
-
-        // when
-        let snapshot = [
-            chain_config_fragment,
-            block_height_fragment,
-            block_height_override_fragment,
-        ]
-        .into_iter()
-        .reduce(|a, b| a.merge(b).unwrap())
-        .unwrap()
-        .finalize()
-        .unwrap();
-
-        // then
-        let reader = SnapshotReader::open(snapshot).unwrap();
-        pretty_assertions::assert_eq!(block_height_override, reader.block_height());
-        pretty_assertions::assert_eq!(da_block_height_override, reader.da_block_height());
     }
 
     fn assert_roundtrip<T>(
@@ -1041,10 +751,6 @@
         let mut group_generator =
             GroupGenerator::new(StdRng::seed_from_u64(0), group_size, num_groups);
         let mut snapshot_writer = writer(temp_dir.path());
-<<<<<<< HEAD
-        snapshot_writer.write_chain_config(&ChainConfig::local_testnet());
-=======
->>>>>>> 73d35278
 
         // when
         let expected_groups = group_generator
