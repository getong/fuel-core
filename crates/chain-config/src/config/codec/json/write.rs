--- conflicted
+++ resolved
@@ -5,98 +5,53 @@
         codec::GroupEncoder, contract_balance::ContractBalance,
         contract_state::ContractState,
     },
-<<<<<<< HEAD
-    CoinConfig, ContractConfig, MessageConfig, StateConfig,
+    CoinConfig, ContractConfig, Encoder, MessageConfig,
 };
 
 pub struct JsonBatchWriter<W> {
     sink: W,
-    temp_storage: StateConfig,
+    temp_storage: Encoder,
 }
 
 impl<W> JsonBatchWriter<W> {
-    pub(crate) fn new(sink: W) -> Self {
+    pub fn new(sink: W) -> Self {
         Self {
-            temp_storage: StateConfig {
-                coins: vec![],
-                messages: vec![],
-                contracts: vec![],
-                contract_state: vec![],
-                contract_balance: vec![],
-            },
             sink,
+            temp_storage: Default::default(),
         }
     }
 }
 
 impl<W: Write> GroupEncoder for JsonBatchWriter<W> {
     fn write_coins(&mut self, elements: Vec<CoinConfig>) -> anyhow::Result<()> {
-        self.temp_storage.coins.extend(elements);
-        Ok(())
-=======
-    CoinConfig,
-    ContractConfig,
-    MessageConfig, StateConfig,
-};
-
-use super::chain_state::ChainState;
-
-pub(crate) struct JsonBatchWriter {
-    source: StateConfig,
-}
-
-impl JsonBatchWriter {
-    pub(crate) fn new() -> Self {
-        Self { source: StateConfig { ..Default::default() } }
->>>>>>> 78e9af43
+        self.temp_storage.write_coins(elements)
     }
 
-<<<<<<< HEAD
     fn write_contracts(&mut self, elements: Vec<ContractConfig>) -> anyhow::Result<()> {
-        self.temp_storage.contracts.extend(elements);
-        Ok(())
+        self.temp_storage.write_contracts(elements)
     }
 
     fn write_messages(&mut self, elements: Vec<MessageConfig>) -> anyhow::Result<()> {
-        self.temp_storage.messages.extend(elements);
-        Ok(())
+        self.temp_storage.write_messages(elements)
     }
 
     fn write_contract_state(
         &mut self,
         elements: Vec<ContractState>,
     ) -> anyhow::Result<()> {
-        self.temp_storage.contract_state.extend(elements);
-=======
-impl BatchWriter<ContractConfig> for JsonBatchWriter {
-    fn write_batch(&mut self, elements: Vec<ContractConfig>) -> anyhow::Result<()> {
-        self.source.contracts.clone().unwrap().extend(elements);
-        Ok(())
-    }
-}
-impl BatchWriter<MessageConfig> for JsonBatchWriter {
-    fn write_batch(&mut self, elements: Vec<MessageConfig>) -> anyhow::Result<()> {
-        self.source.messages.clone().unwrap().extend(elements);
-        Ok(())
-    }
-}
-impl BatchWriter<CoinConfig> for JsonBatchWriter {
-    fn write_batch(&mut self, elements: Vec<CoinConfig>) -> anyhow::Result<()> {
-        self.source.coins.clone().unwrap().extend(elements);
->>>>>>> 78e9af43
-        Ok(())
+        self.temp_storage.write_contract_state(elements)
     }
 
     fn write_contract_balance(
         &mut self,
         elements: Vec<ContractBalance>,
     ) -> anyhow::Result<()> {
-        self.temp_storage.contract_balance.extend(elements);
-        Ok(())
+        self.temp_storage.write_contract_balance(elements)
     }
 
     fn close(mut self: Box<Self>) -> anyhow::Result<()> {
-        serde_json::to_writer(&mut self.sink, &self.temp_storage)?;
+        let state_config = self.temp_storage.into_inner();
+        serde_json::to_writer(&mut self.sink, &state_config)?;
         self.sink.flush()?;
         Ok(())
     }
