use crate::{
    database::{
        convert_to_rocksdb_direction,
        database_description::DatabaseDescription,
        Error as DatabaseError,
        Result as DatabaseResult,
    },
    state::IterDirection,
};

use super::rocks_db_key_iterator::{
    ExtractItem,
    RocksDBKeyIterator,
};
use fuel_core_metrics::core_metrics::DatabaseMetrics;
use fuel_core_storage::{
    iter::{
        BoxedIter,
        IntoBoxedIter,
        IterableStore,
    },
    kv_store::{
        KVItem,
        KeyItem,
        KeyValueInspect,
        StorageColumn,
        Value,
        WriteOperation,
    },
    transactional::Changes,
    Error as StorageError,
    Result as StorageResult,
};
use itertools::Itertools;
use rocksdb::{
    BlockBasedOptions,
    BoundColumnFamily,
    Cache,
    ColumnFamilyDescriptor,
    DBAccess,
    DBCompressionType,
    DBRawIteratorWithThreadMode,
    DBWithThreadMode,
    IteratorMode,
    MultiThreaded,
    Options,
    ReadOptions,
    SliceTransform,
    WriteBatch,
};
use std::{
    cmp,
    collections::BTreeMap,
    fmt,
    fmt::Formatter,
    iter,
    path::{
        Path,
        PathBuf,
    },
    sync::{
        Arc,
        Mutex,
    },
};
use tempfile::TempDir;

type DB = DBWithThreadMode<MultiThreaded>;

type DropFn = Box<dyn FnOnce() + Send + Sync>;
#[derive(Default)]
struct DropResources {
    // move resources into this closure to have them dropped when db drops
    drop: Option<DropFn>,
}

impl fmt::Debug for DropResources {
    fn fmt(&self, f: &mut Formatter<'_>) -> fmt::Result {
        write!(f, "DropResources")
    }
}

impl<F: 'static + FnOnce() + Send + Sync> From<F> for DropResources {
    fn from(closure: F) -> Self {
        Self {
            drop: Option::Some(Box::new(closure)),
        }
    }
}

impl Drop for DropResources {
    fn drop(&mut self) {
        if let Some(drop) = self.drop.take() {
            (drop)()
        }
    }
}

pub struct RocksDb<Description> {
    read_options: ReadOptions,
    db: Arc<DB>,
    create_family: Arc<Mutex<BTreeMap<String, Options>>>,
    snapshot: Option<rocksdb::SnapshotWithThreadMode<'static, DB>>,
    metrics: Arc<DatabaseMetrics>,
    // used for RAII
    _drop: Arc<DropResources>,
    _marker: core::marker::PhantomData<Description>,
}

impl<Description> Drop for RocksDb<Description> {
    fn drop(&mut self) {
        // Drop the snapshot before the db.
        // Dropping the snapshot after the db will cause a sigsegv.
        self.snapshot = None;
    }
}

impl<Description> std::fmt::Debug for RocksDb<Description> {
    fn fmt(&self, f: &mut std::fmt::Formatter<'_>) -> core::fmt::Result {
        f.debug_struct("RocksDb").field("db", &self.db).finish()
    }
}

impl<Description> RocksDb<Description>
where
    Description: DatabaseDescription,
{
    pub fn default_open_temp(capacity: Option<usize>) -> DatabaseResult<Self> {
        let tmp_dir = TempDir::new().unwrap();
        let path = tmp_dir.path();
        let result = Self::open(
            path,
            enum_iterator::all::<Description::Column>().collect::<Vec<_>>(),
            capacity,
            512,
        );
        let mut db = result?;

        db._drop = Arc::new(
            {
                move || {
                    // cleanup temp dir
                    drop(tmp_dir);
                }
            }
            .into(),
        );

        Ok(db)
    }

    pub fn default_open<P: AsRef<Path>>(
        path: P,
        capacity: Option<usize>,
        max_fds: i32,
    ) -> DatabaseResult<Self> {
        Self::open(
            path,
            enum_iterator::all::<Description::Column>().collect::<Vec<_>>(),
            capacity,
            max_fds,
        )
    }

    pub fn prune(path: &Path) -> DatabaseResult<()> {
        let path = path.join(Description::name());
        DB::destroy(&Options::default(), path)
            .map_err(|e| DatabaseError::Other(e.into()))?;
        Ok(())
    }

    pub fn open<P: AsRef<Path>>(
        path: P,
        columns: Vec<Description::Column>,
        capacity: Option<usize>,
        max_fds: i32,
    ) -> DatabaseResult<Self> {
        Self::open_with(DB::open_cf_descriptors, path, columns, capacity, max_fds)
    }

    pub fn open_read_only<P: AsRef<Path>>(
        path: P,
        columns: Vec<Description::Column>,
        capacity: Option<usize>,
        error_if_log_file_exist: bool,
        max_fds: i32,
    ) -> DatabaseResult<Self> {
        Self::open_with(
            |options, primary_path, cfs| {
                DB::open_cf_descriptors_read_only(
                    options,
                    primary_path,
                    cfs,
                    error_if_log_file_exist,
                )
            },
            path,
            columns,
            capacity,
            max_fds,
        )
    }

    pub fn open_secondary<PrimaryPath, SecondaryPath>(
        path: PrimaryPath,
        secondary_path: SecondaryPath,
        columns: Vec<Description::Column>,
        capacity: Option<usize>,
        max_fds: i32,
    ) -> DatabaseResult<Self>
    where
        PrimaryPath: AsRef<Path>,
        SecondaryPath: AsRef<Path>,
    {
        Self::open_with(
            |options, primary_path, cfs| {
                DB::open_cf_descriptors_as_secondary(
                    options,
                    primary_path,
                    secondary_path.as_ref().to_path_buf(),
                    cfs,
                )
            },
            path,
            columns,
            capacity,
            max_fds,
        )
    }

    pub fn open_with<F, P>(
        opener: F,
        path: P,
        columns: Vec<Description::Column>,
        capacity: Option<usize>,
        max_fds: i32,
    ) -> DatabaseResult<Self>
    where
        F: Fn(
            &Options,
            PathBuf,
            Vec<ColumnFamilyDescriptor>,
        ) -> Result<DB, rocksdb::Error>,
        P: AsRef<Path>,
    {
        let original_path = path.as_ref().to_path_buf();
        let path = original_path.join(Description::name());
        let metric_columns = columns
            .iter()
            .map(|column| (column.id(), column.name()))
            .collect::<Vec<_>>();
        let metrics = Arc::new(DatabaseMetrics::new(
            Description::name().as_str(),
            &metric_columns,
        ));
        let mut block_opts = BlockBasedOptions::default();
        // See https://github.com/facebook/rocksdb/blob/a1523efcdf2f0e8133b9a9f6e170a0dad49f928f/include/rocksdb/table.h#L246-L271 for details on what the format versions are/do.
        block_opts.set_format_version(5);

        if let Some(capacity) = capacity {
            // Set cache size 1/3 of the capacity as recommended by
            // https://github.com/facebook/rocksdb/wiki/Setup-Options-and-Basic-Tuning#block-cache-size
            let block_cache_size = capacity / 3;
            let cache = Cache::new_lru_cache(block_cache_size);
            block_opts.set_block_cache(&cache);
            // "index and filter blocks will be stored in block cache, together with all other data blocks."
            // See: https://github.com/facebook/rocksdb/wiki/Memory-usage-in-RocksDB#indexes-and-filter-blocks
            block_opts.set_cache_index_and_filter_blocks(true);
            // Don't evict L0 filter/index blocks from the cache
            block_opts.set_pin_l0_filter_and_index_blocks_in_cache(true);
        } else {
            block_opts.disable_cache();
        }
        block_opts.set_bloom_filter(10.0, true);
        block_opts.set_block_size(16 * 1024);

        let mut opts = Options::default();
        opts.set_compression_type(DBCompressionType::Lz4);
        // TODO: Make it customizable https://github.com/FuelLabs/fuel-core/issues/1666
        opts.set_max_total_wal_size(64 * 1024 * 1024);
        let cpu_number =
            i32::try_from(num_cpus::get()).expect("The number of CPU can't exceed `i32`");
        opts.increase_parallelism(cmp::max(1, cpu_number / 2));
        if let Some(capacity) = capacity {
            // Set cache size 1/3 of the capacity. Another 1/3 is
            // used by block cache and the last 1 / 3 remains for other purposes:
            //
            // https://github.com/facebook/rocksdb/wiki/Setup-Options-and-Basic-Tuning#block-cache-size
            let row_cache_size = capacity / 3;
            let cache = Cache::new_lru_cache(row_cache_size);
            opts.set_row_cache(&cache);
        }
        opts.set_max_background_jobs(6);
        opts.set_bytes_per_sync(1048576);
        opts.set_max_open_files(max_fds);

        let existing_column_families = DB::list_cf(&opts, &path).unwrap_or_default();

        let mut cf_descriptors_to_open = BTreeMap::new();
        let mut cf_descriptors_to_create = BTreeMap::new();
        for column in columns.clone() {
            let column_name = Self::col_name(column.id());
            let opts = Self::cf_opts(column, &block_opts);
            if existing_column_families.contains(&column_name) {
                cf_descriptors_to_open.insert(column_name, opts);
            } else {
                cf_descriptors_to_create.insert(column_name, opts);
            }
        }

        if cf_descriptors_to_open.is_empty() {
            opts.create_if_missing(true);
        }

        let unknown_columns_to_open: BTreeMap<_, _> = existing_column_families
            .iter()
            .filter(|column_name| {
                !cf_descriptors_to_open.contains_key(*column_name)
                    && !cf_descriptors_to_create.contains_key(*column_name)
            })
            .map(|unknown_column_name| {
                let unknown_column_options = Self::default_opts(&block_opts);
                (unknown_column_name.clone(), unknown_column_options)
            })
            .collect();
        cf_descriptors_to_open.extend(unknown_columns_to_open);

        let iterator = cf_descriptors_to_open
            .clone()
            .into_iter()
            .map(|(name, opts)| ColumnFamilyDescriptor::new(name, opts))
            .collect::<Vec<_>>();

        let db = match opener(&opts, path.clone(), iterator) {
            Ok(db) => {
                Ok(db)
            },
            Err(err) => {
                tracing::error!("Couldn't open the database with an error: {}. \nTrying to reopen the database", err);

                let iterator = cf_descriptors_to_open
                    .clone()
                    .into_iter()
                    .map(|(name, opts)| ColumnFamilyDescriptor::new(name, opts))
                    .collect::<Vec<_>>();

                opener(&opts, path.clone(), iterator)
            },
        }
        .map_err(|e| DatabaseError::Other(e.into()))?;

        let db = Arc::new(db);
        let create_family = Arc::new(Mutex::new(cf_descriptors_to_create));

        let rocks_db = RocksDb {
            read_options: Self::generate_read_options(&None),
            snapshot: None,
            db,
            metrics,
            create_family,
            _drop: Default::default(),
            _marker: Default::default(),
        };

        Ok(rocks_db)
    }

    fn generate_read_options(
        snapshot: &Option<rocksdb::SnapshotWithThreadMode<DB>>,
    ) -> ReadOptions {
        let mut opts = ReadOptions::default();
        opts.set_verify_checksums(false);
        if let Some(snapshot) = &snapshot {
            opts.set_snapshot(snapshot);
        }
        opts
    }

    fn read_options(&self) -> ReadOptions {
        Self::generate_read_options(&self.snapshot)
    }

    pub fn create_snapshot(&self) -> Self {
        self.create_snapshot_generic()
    }

    pub fn create_snapshot_generic<TargetDescription>(
        &self,
    ) -> RocksDb<TargetDescription> {
        let db = self.db.clone();
        let create_family = self.create_family.clone();
        let metrics = self.metrics.clone();
        let _drop = self._drop.clone();

        // Safety: We are transmuting the snapshot to 'static lifetime, but it's safe
        // because we are not going to use it after the RocksDb is dropped.
        // We control the lifetime of the `Self` - RocksDb, so we can guarantee that
        // the snapshot will be dropped before the RocksDb.
        #[allow(clippy::missing_transmute_annotations)]
        // Remove this and see for yourself
        let snapshot = unsafe {
            let snapshot = db.snapshot();
            core::mem::transmute(snapshot)
        };
        let snapshot = Some(snapshot);

        RocksDb {
            read_options: Self::generate_read_options(&snapshot),
            snapshot,
            db,
            create_family,
            metrics,
            _drop,
            _marker: Default::default(),
        }
    }

    fn cf(&self, column: Description::Column) -> Arc<BoundColumnFamily> {
        self.cf_u32(column.id())
    }

    fn cf_u32(&self, column: u32) -> Arc<BoundColumnFamily> {
        let family = self.db.cf_handle(&Self::col_name(column));

        match family {
            None => {
                let mut lock = self
                    .create_family
                    .lock()
                    .expect("The create family lock should be available");

                let name = Self::col_name(column);
                let Some(family) = lock.remove(&name) else {
                    return self
                        .db
                        .cf_handle(&Self::col_name(column))
                        .expect("No column family found");
                };

                self.db
                    .create_cf(&name, &family)
                    .expect("Couldn't create column family");

                let family = self.db.cf_handle(&name).expect("invalid column state");

                family
            }
            Some(family) => family,
        }
    }

    fn col_name(column: u32) -> String {
        format!("col-{}", column)
    }

    fn default_opts(block_opts: &BlockBasedOptions) -> Options {
        let mut opts = Options::default();
        opts.create_if_missing(true);
        opts.set_compression_type(DBCompressionType::Lz4);
        opts.set_block_based_table_factory(block_opts);

        opts
    }

    fn cf_opts(column: Description::Column, block_opts: &BlockBasedOptions) -> Options {
        let mut opts = Self::default_opts(block_opts);

        // All double-keys should be configured here
        if let Some(size) = Description::prefix(&column) {
            opts.set_prefix_extractor(SliceTransform::create_fixed_prefix(size))
        }

        opts
    }

    /// RocksDB prefix iteration doesn't support reverse order,
    /// so we need to to force the RocksDB iterator to order
    /// all the prefix in the iterator so that we can take the next prefix
    /// as start of iterator and iterate in reverse.
    fn reverse_prefix_iter<T>(
        &self,
        prefix: &[u8],
        column: Description::Column,
    ) -> impl Iterator<Item = StorageResult<T::Item>> + '_
    where
        T: ExtractItem,
    {
        let reverse_iterator = next_prefix(prefix.to_vec()).map(|next_prefix| {
            let mut opts = self.read_options();
            // We need this option because our iterator start in the `next_prefix` prefix section
            // and continue in `prefix` section. Without this option the correct
            // iteration between prefix section isn't guaranteed
            // Source : https://github.com/facebook/rocksdb/wiki/Prefix-Seek#how-to-ignore-prefix-bloom-filters-in-read
            // and https://github.com/facebook/rocksdb/wiki/Prefix-Seek#general-prefix-seek-api
            opts.set_total_order_seek(true);
            self.iterator::<T>(
                column,
                opts,
                IteratorMode::From(next_prefix.as_slice(), rocksdb::Direction::Reverse),
            )
        });

        if let Some(iterator) = reverse_iterator {
            let prefix = prefix.to_vec();
            iterator
                .take_while(move |item| {
                    if let Ok(item) = item {
                        T::starts_with(item, prefix.as_slice())
                    } else {
                        true
                    }
                })
                .into_boxed()
        } else {
            // No next item, so we can start backward iteration from the end.
            let prefix = prefix.to_vec();
            self.iterator::<T>(column, self.read_options(), IteratorMode::End)
                .take_while(move |item| {
                    if let Ok(item) = item {
                        T::starts_with(item, prefix.as_slice())
                    } else {
                        true
                    }
                })
                .into_boxed()
        }
    }

    pub(crate) fn iterator<T>(
        &self,
        column: Description::Column,
        opts: ReadOptions,
        iter_mode: IteratorMode,
    ) -> impl Iterator<Item = StorageResult<T::Item>> + '_
    where
        T: ExtractItem,
    {
        let column_metrics = self.metrics.columns_read_statistic.get(&column.id());

        RocksDBKeyIterator::<_, T>::new(
            self.db.raw_iterator_cf_opt(&self.cf(column), opts),
            iter_mode,
        )
        .map(move |item| {
            item.inspect(|item| {
                self.metrics.read_meter.inc();
                column_metrics.map(|metric| metric.inc());
                self.metrics.bytes_read.inc_by(T::size(item));
            })
            .map_err(|e| DatabaseError::Other(e.into()).into())
        })
    }

    pub fn multi_get<K, I>(
        &self,
        column: u32,
        iterator: I,
    ) -> DatabaseResult<Vec<Option<Vec<u8>>>>
    where
        I: Iterator<Item = K>,
        K: AsRef<[u8]>,
    {
        let column_metrics = self.metrics.columns_read_statistic.get(&column);
        let cl = self.cf_u32(column);
        let results = self
            .db
            .multi_get_cf_opt(iterator.map(|k| (&cl, k)), &self.read_options)
            .into_iter()
            .map(|el| {
                self.metrics.read_meter.inc();
                column_metrics.map(|metric| metric.inc());
                el.map(|value| {
                    value.inspect(|vec| {
                        self.metrics.bytes_read.inc_by(vec.len() as u64);
                    })
                })
                .map_err(|err| DatabaseError::Other(err.into()))
            })
            .try_collect()?;
        Ok(results)
    }

    fn _iter_store<T>(
        &self,
        column: Description::Column,
        prefix: Option<&[u8]>,
        start: Option<&[u8]>,
        direction: IterDirection,
    ) -> BoxedIter<StorageResult<T::Item>>
    where
        T: ExtractItem,
    {
        match (prefix, start) {
            (None, None) => {
                let iter_mode =
                    // if no start or prefix just start iterating over entire keyspace
                    match direction {
                        IterDirection::Forward => IteratorMode::Start,
                        // end always iterates in reverse
                        IterDirection::Reverse => IteratorMode::End,
                    };
                self.iterator::<T>(column, self.read_options(), iter_mode)
                    .into_boxed()
            }
            (Some(prefix), None) => {
                if direction == IterDirection::Reverse {
                    self.reverse_prefix_iter::<T>(prefix, column).into_boxed()
                } else {
                    // start iterating in a certain direction within the keyspace
                    let iter_mode = IteratorMode::From(
                        prefix,
                        convert_to_rocksdb_direction(direction),
                    );

                    // Setting prefix on the RocksDB level to optimize iteration.
                    let mut opts = self.read_options();
                    opts.set_prefix_same_as_start(true);

                    let prefix = prefix.to_vec();
                    self.iterator::<T>(column, opts, iter_mode)
                        // Not all tables has a prefix set, so we need to filter out the keys.
                        .take_while(move |item| {
                            if let Ok(item) = item {
                                T::starts_with(item, prefix.as_slice())
                            } else {
                                true
                            }
                        })
                        .into_boxed()
                }
            }
            (None, Some(start)) => {
                // start iterating in a certain direction from the start key
                let iter_mode =
                    IteratorMode::From(start, convert_to_rocksdb_direction(direction));
                let mut opts = self.read_options();
                // We need this option because our iterator start in the `start` prefix section
                // and continue in next sections. Without this option the correct
                // iteration between prefix section isn't guaranteed
                // Source : https://github.com/facebook/rocksdb/wiki/Prefix-Seek#how-to-ignore-prefix-bloom-filters-in-read
                // and https://github.com/facebook/rocksdb/wiki/Prefix-Seek#general-prefix-seek-api
                opts.set_total_order_seek(true);
                self.iterator::<T>(column, opts, iter_mode).into_boxed()
            }
            (Some(prefix), Some(start)) => {
                // TODO: Maybe we want to allow the `start` to be without a `prefix` in the future.
                // If the `start` doesn't have the same `prefix`, return nothing.
                if !start.starts_with(prefix) {
                    return iter::empty().into_boxed();
                }

                // start iterating in a certain direction from the start key
                // and end iterating when we've gone outside the prefix
                let prefix = prefix.to_vec();
                let iter_mode =
                    IteratorMode::From(start, convert_to_rocksdb_direction(direction));
                self.iterator::<T>(column, self.read_options(), iter_mode)
                    .take_while(move |item| {
                        if let Ok(item) = item {
                            T::starts_with(item, prefix.as_slice())
                        } else {
                            true
                        }
                    })
                    .into_boxed()
            }
        }
    }
}

pub(crate) struct KeyOnly;

impl ExtractItem for KeyOnly {
    type Item = Vec<u8>;

    fn extract_item<D>(
        raw_iterator: &DBRawIteratorWithThreadMode<D>,
    ) -> Option<Self::Item>
    where
        D: DBAccess,
    {
        raw_iterator.key().map(|key| key.to_vec())
    }

    fn size(item: &Self::Item) -> u64 {
        item.len() as u64
    }

    fn starts_with(item: &Self::Item, prefix: &[u8]) -> bool {
        item.starts_with(prefix)
    }
}

pub(crate) struct KeyAndValue;

impl ExtractItem for KeyAndValue {
    type Item = (Vec<u8>, Value);

    fn extract_item<D>(
        raw_iterator: &DBRawIteratorWithThreadMode<D>,
    ) -> Option<Self::Item>
    where
        D: DBAccess,
    {
        raw_iterator
            .item()
            .map(|(key, value)| (key.to_vec(), Value::from(value)))
    }

    fn size(item: &Self::Item) -> u64 {
        item.0.len().saturating_add(item.1.len()) as u64
    }

    fn starts_with(item: &Self::Item, prefix: &[u8]) -> bool {
        item.0.starts_with(prefix)
    }
}

impl<Description> KeyValueInspect for RocksDb<Description>
where
    Description: DatabaseDescription,
{
    type Column = Description::Column;

    fn size_of_value(
        &self,
        key: &[u8],
        column: Self::Column,
    ) -> StorageResult<Option<usize>> {
        self.metrics.read_meter.inc();
        let column_metrics = self.metrics.columns_read_statistic.get(&column.id());
        column_metrics.map(|metric| metric.inc());

        Ok(self
            .db
            .get_pinned_cf_opt(&self.cf(column), key, &self.read_options)
            .map_err(|e| DatabaseError::Other(e.into()))?
            .map(|value| value.len()))
    }

    fn get(&self, key: &[u8], column: Self::Column) -> StorageResult<Option<Value>> {
        self.metrics.read_meter.inc();
        let column_metrics = self.metrics.columns_read_statistic.get(&column.id());
        column_metrics.map(|metric| metric.inc());

        let value = self
            .db
            .get_cf_opt(&self.cf(column), key, &self.read_options)
            .map_err(|e| DatabaseError::Other(e.into()))?;

        if let Some(value) = &value {
            self.metrics.bytes_read.inc_by(value.len() as u64);
        }

        Ok(value.map(Arc::from))
    }

    fn read(
        &self,
        key: &[u8],
        column: Self::Column,
        offset: usize,
<<<<<<< HEAD
        mut buf: &mut [u8],
=======
        buf: &mut [u8],
>>>>>>> d6e4bb9e
    ) -> StorageResult<Option<usize>> {
        self.metrics.read_meter.inc();
        let column_metrics = self.metrics.columns_read_statistic.get(&column.id());
        column_metrics.map(|metric| metric.inc());

        let r = self
            .db
            .get_pinned_cf_opt(&self.cf(column), key, &self.read_options)
            .map_err(|e| DatabaseError::Other(e.into()))?
            .map(|value| {
<<<<<<< HEAD
                if let Some(read) = value.len().checked_sub(offset) {
                    std::io::Write::write_all(&mut buf, value[offset..].as_ref())
                        .map_err(|e| DatabaseError::Other(anyhow::anyhow!(e)))?;
                    StorageResult::Ok(read)
                } else {
                    Err(StorageError::Other(anyhow::anyhow!(
                        "Offset is out of bounds"
                    )))
                }
=======
                let bytes_len = value.len();
                let start = offset;
                let end = offset.saturating_add(buf.len());

                if end > bytes_len {
                    return Err(StorageError::Other(anyhow::anyhow!(
                        "Offset `{offset}` is out of bounds `{bytes_len}` \
                        for key `{:?}` and column `{column:?}`",
                        key
                    )));
                }

                let starting_from_offset = &value[start..end];
                buf[..].copy_from_slice(starting_from_offset);
                Ok(buf.len())
>>>>>>> d6e4bb9e
            })
            .transpose()?;

        if let Some(r) = &r {
            self.metrics.bytes_read.inc_by(*r as u64);
        }

        Ok(r)
    }
}

impl<Description> IterableStore for RocksDb<Description>
where
    Description: DatabaseDescription,
{
    fn iter_store(
        &self,
        column: Self::Column,
        prefix: Option<&[u8]>,
        start: Option<&[u8]>,
        direction: IterDirection,
    ) -> BoxedIter<KVItem> {
        self._iter_store::<KeyAndValue>(column, prefix, start, direction)
    }

    fn iter_store_keys(
        &self,
        column: Self::Column,
        prefix: Option<&[u8]>,
        start: Option<&[u8]>,
        direction: IterDirection,
    ) -> BoxedIter<KeyItem> {
        self._iter_store::<KeyOnly>(column, prefix, start, direction)
    }
}

impl<Description> RocksDb<Description>
where
    Description: DatabaseDescription,
{
    pub fn commit_changes(&self, changes: &Changes) -> StorageResult<()> {
        let instant = std::time::Instant::now();
        let mut batch = WriteBatch::default();

        for (column, ops) in changes {
            let cf = self.cf_u32(*column);
            let column_metrics = self.metrics.columns_write_statistic.get(column);
            for (key, op) in ops {
                self.metrics.write_meter.inc();
                column_metrics.map(|metric| metric.inc());
                match op {
                    WriteOperation::Insert(value) => {
                        self.metrics.bytes_written.inc_by(value.len() as u64);
                        batch.put_cf(&cf, key, value.as_ref());
                    }
                    WriteOperation::Remove => {
                        batch.delete_cf(&cf, key);
                    }
                }
            }
        }

        self.db
            .write(batch)
            .map_err(|e| DatabaseError::Other(e.into()))?;
        // TODO: Use `u128` when `AtomicU128` is stable.
        self.metrics.database_commit_time.inc_by(
            u64::try_from(instant.elapsed().as_nanos())
                .expect("The commit shouldn't take longer than `u64`"),
        );

        Ok(())
    }
}

/// The `None` means overflow, so there is not following prefix.
fn next_prefix(mut prefix: Vec<u8>) -> Option<Vec<u8>> {
    for byte in prefix.iter_mut().rev() {
        if let Some(new_byte) = byte.checked_add(1) {
            *byte = new_byte;
            return Some(prefix);
        }
    }
    None
}

#[cfg(feature = "test-helpers")]
pub mod test_helpers {
    use super::*;
    use fuel_core_storage::{
        kv_store::KeyValueMutate,
        transactional::ReadTransaction,
    };

    impl<Description> KeyValueMutate for RocksDb<Description>
    where
        Description: DatabaseDescription,
    {
        fn write(
            &mut self,
            key: &[u8],
            column: Self::Column,
            buf: &[u8],
        ) -> StorageResult<usize> {
            let mut transaction = self.read_transaction();
            let len = transaction.write(key, column, buf)?;
            let changes = transaction.into_changes();
            self.commit_changes(&changes)?;

            Ok(len)
        }

        fn delete(&mut self, key: &[u8], column: Self::Column) -> StorageResult<()> {
            let mut transaction = self.read_transaction();
            transaction.delete(key, column)?;
            let changes = transaction.into_changes();
            self.commit_changes(&changes)?;
            Ok(())
        }
    }
}

#[allow(non_snake_case)]
#[cfg(test)]
mod tests {
    use super::*;
    use crate::database::database_description::on_chain::OnChain;
    use fuel_core_storage::{
        column::Column,
        kv_store::KeyValueMutate,
    };
    use std::collections::{
        BTreeMap,
        HashMap,
    };
    use tempfile::TempDir;

    fn create_db() -> (RocksDb<OnChain>, TempDir) {
        let tmp_dir = TempDir::new().unwrap();
        (
            RocksDb::default_open(tmp_dir.path(), None, 512).unwrap(),
            tmp_dir,
        )
    }

    #[test]
    fn open_new_columns() {
        let tmp_dir = TempDir::new().unwrap();

        // Given
        let old_columns =
            vec![Column::Coins, Column::Messages, Column::UploadedBytecodes];
        let database_with_old_columns =
            RocksDb::<OnChain>::open(tmp_dir.path(), old_columns.clone(), None, 512)
                .expect("Failed to open database with old columns");
        drop(database_with_old_columns);

        // When
        let mut new_columns = old_columns;
        new_columns.push(Column::ContractsAssets);
        new_columns.push(Column::Metadata);
        let database_with_new_columns =
            RocksDb::<OnChain>::open(tmp_dir.path(), new_columns, None, 512).map(|_| ());

        // Then
        assert_eq!(Ok(()), database_with_new_columns);
    }

    #[test]
    fn can_put_and_read() {
        let key = vec![0xA, 0xB, 0xC];

        let (mut db, _tmp) = create_db();
        let expected = Value::from([1, 2, 3]);
        db.put(&key, Column::Metadata, expected.clone()).unwrap();

        assert_eq!(db.get(&key, Column::Metadata).unwrap().unwrap(), expected)
    }

    #[test]
    fn put_returns_previous_value() {
        let key = vec![0xA, 0xB, 0xC];

        let (mut db, _tmp) = create_db();
        let expected = Value::from([1, 2, 3]);
        db.put(&key, Column::Metadata, expected.clone()).unwrap();
        let prev = db
            .replace(&key, Column::Metadata, Arc::new([2, 4, 6]))
            .unwrap();

        assert_eq!(prev, Some(expected));
    }

    #[test]
    fn delete_and_get() {
        let key = vec![0xA, 0xB, 0xC];

        let (mut db, _tmp) = create_db();
        let expected = Value::from([1, 2, 3]);
        db.put(&key, Column::Metadata, expected.clone()).unwrap();
        assert_eq!(db.get(&key, Column::Metadata).unwrap().unwrap(), expected);

        db.delete(&key, Column::Metadata).unwrap();
        assert_eq!(db.get(&key, Column::Metadata).unwrap(), None);
    }

    #[test]
    fn key_exists() {
        let key = vec![0xA, 0xB, 0xC];

        let (mut db, _tmp) = create_db();
        let expected = Arc::new([1, 2, 3]);
        db.put(&key, Column::Metadata, expected).unwrap();
        assert!(db.exists(&key, Column::Metadata).unwrap());
    }

    #[test]
    fn commit_changes_inserts() {
        let key = vec![0xA, 0xB, 0xC];
        let value = Value::from([1, 2, 3]);

        let (db, _tmp) = create_db();
        let ops = vec![(
            Column::Metadata.id(),
            BTreeMap::from_iter(vec![(
                key.clone().into(),
                WriteOperation::Insert(value.clone()),
            )]),
        )];

        db.commit_changes(&HashMap::from_iter(ops)).unwrap();
        assert_eq!(db.get(&key, Column::Metadata).unwrap().unwrap(), value)
    }

    #[test]
    fn commit_changes_removes() {
        let key = vec![0xA, 0xB, 0xC];
        let value = Arc::new([1, 2, 3]);

        let (mut db, _tmp) = create_db();
        db.put(&key, Column::Metadata, value).unwrap();

        let ops = vec![(
            Column::Metadata.id(),
            BTreeMap::from_iter(vec![(key.clone().into(), WriteOperation::Remove)]),
        )];
        db.commit_changes(&HashMap::from_iter(ops)).unwrap();

        assert_eq!(db.get(&key, Column::Metadata).unwrap(), None);
    }

    #[test]
    fn can_use_unit_value() {
        let key = vec![0x00];

        let (mut db, _tmp) = create_db();
        let expected = Value::from([]);
        db.put(&key, Column::Metadata, expected.clone()).unwrap();

        assert_eq!(db.get(&key, Column::Metadata).unwrap().unwrap(), expected);

        assert!(db.exists(&key, Column::Metadata).unwrap());

        assert_eq!(
            db.iter_store(Column::Metadata, None, None, IterDirection::Forward)
                .collect::<Result<Vec<_>, _>>()
                .unwrap()[0],
            (key.clone(), expected.clone())
        );

        assert_eq!(db.take(&key, Column::Metadata).unwrap().unwrap(), expected);

        assert!(!db.exists(&key, Column::Metadata).unwrap());
    }

    #[test]
    fn can_use_unit_key() {
        let key: Vec<u8> = Vec::with_capacity(0);

        let (mut db, _tmp) = create_db();
        let expected = Value::from([1, 2, 3]);
        db.put(&key, Column::Metadata, expected.clone()).unwrap();

        assert_eq!(db.get(&key, Column::Metadata).unwrap().unwrap(), expected);

        assert!(db.exists(&key, Column::Metadata).unwrap());

        assert_eq!(
            db.iter_store(Column::Metadata, None, None, IterDirection::Forward)
                .collect::<Result<Vec<_>, _>>()
                .unwrap()[0],
            (key.clone(), expected.clone())
        );

        assert_eq!(db.take(&key, Column::Metadata).unwrap().unwrap(), expected);

        assert!(!db.exists(&key, Column::Metadata).unwrap());
    }

    #[test]
    fn can_use_unit_key_and_value() {
        let key: Vec<u8> = Vec::with_capacity(0);

        let (mut db, _tmp) = create_db();
        let expected = Value::from([]);
        db.put(&key, Column::Metadata, expected.clone()).unwrap();

        assert_eq!(db.get(&key, Column::Metadata).unwrap().unwrap(), expected);

        assert!(db.exists(&key, Column::Metadata).unwrap());

        assert_eq!(
            db.iter_store(Column::Metadata, None, None, IterDirection::Forward)
                .collect::<Result<Vec<_>, _>>()
                .unwrap()[0],
            (key.clone(), expected.clone())
        );

        assert_eq!(db.take(&key, Column::Metadata).unwrap().unwrap(), expected);

        assert!(!db.exists(&key, Column::Metadata).unwrap());
    }

    #[test]
    fn open_primary_db_second_time_fails() {
        // Given
        let (_primary_db, tmp_dir) = create_db();

        // When
        let columns = enum_iterator::all::<<OnChain as DatabaseDescription>::Column>()
            .collect::<Vec<_>>();
        let result = RocksDb::<OnChain>::open(tmp_dir.path(), columns, None, 512);

        // Then
        assert!(result.is_err());
    }

    #[test]
    fn open_second_read_only_db() {
        // Given
        let (_primary_db, tmp_dir) = create_db();

        // When
        let old_columns =
            vec![Column::Coins, Column::Messages, Column::UploadedBytecodes];
        let result = RocksDb::<OnChain>::open_read_only(
            tmp_dir.path(),
            old_columns.clone(),
            None,
            false,
            512,
        )
        .map(|_| ());

        // Then
        assert_eq!(Ok(()), result);
    }

    #[test]
    fn open_secondary_db() {
        // Given
        let (_primary_db, tmp_dir) = create_db();
        let secondary_temp = TempDir::new().unwrap();

        // When
        let old_columns =
            vec![Column::Coins, Column::Messages, Column::UploadedBytecodes];
        let result = RocksDb::<OnChain>::open_secondary(
            tmp_dir.path(),
            secondary_temp.path(),
            old_columns.clone(),
            None,
            512,
        )
        .map(|_| ());

        // Then
        assert_eq!(Ok(()), result);
    }

    #[test]
    fn snapshot_allows_get_entry_after_it_was_removed() {
        let (mut db, _tmp) = create_db();
        let value = Value::from([1, 2, 3]);

        // Given
        let key_1 = [1; 32];
        db.put(&key_1, Column::Metadata, value.clone()).unwrap();
        let snapshot = db.create_snapshot();

        // When
        db.delete(&key_1, Column::Metadata).unwrap();

        // Then
        let db_get = db.get(&key_1, Column::Metadata).unwrap();
        assert!(db_get.is_none());

        let snapshot_get = snapshot.get(&key_1, Column::Metadata).unwrap();
        assert_eq!(snapshot_get, Some(value));
    }

    #[test]
    fn snapshot_allows_correct_iteration_even_after_all_elements_where_removed() {
        let (mut db, _tmp) = create_db();
        let value = Value::from([1, 2, 3]);

        // Given
        let key_1 = vec![1; 32];
        let key_2 = vec![2; 32];
        let key_3 = vec![3; 32];
        db.put(&key_1, Column::Metadata, value.clone()).unwrap();
        db.put(&key_2, Column::Metadata, value.clone()).unwrap();
        db.put(&key_3, Column::Metadata, value.clone()).unwrap();
        let snapshot = db.create_snapshot();

        // When
        db.delete(&key_1, Column::Metadata).unwrap();
        db.delete(&key_2, Column::Metadata).unwrap();
        db.delete(&key_3, Column::Metadata).unwrap();

        // Then
        let db_iter = db
            .iter_store(Column::Metadata, None, None, IterDirection::Forward)
            .collect::<Vec<_>>();
        assert!(db_iter.is_empty());

        let snapshot_iter = snapshot
            .iter_store(Column::Metadata, None, None, IterDirection::Forward)
            .collect::<Vec<_>>();
        assert_eq!(
            snapshot_iter,
            vec![
                Ok((key_1, value.clone())),
                Ok((key_2, value.clone())),
                Ok((key_3, value))
            ]
        );
    }

    #[test]
    fn drop_snapshot_after_dropping_main_database_shouldn_panic() {
        let (db, _tmp) = create_db();

        // Given
        let snapshot = db.create_snapshot();

        // When
        drop(db);

        // Then
        drop(snapshot);
    }

    #[test]
    fn open__opens_subset_of_columns_after_opening_all_columns() {
        // Given
        let (first_open_with_all_columns, tmp_dir) = create_db();

        // When
        drop(first_open_with_all_columns);
        let part_of_columns =
            enum_iterator::all::<<OnChain as DatabaseDescription>::Column>()
                .skip(1)
                .collect::<Vec<_>>();
        let open_with_part_of_columns =
            RocksDb::<OnChain>::open(tmp_dir.path(), part_of_columns, None, 512);

        // Then
        let _ = open_with_part_of_columns
            .expect("Should open the database with shorter number of columns");
    }

    #[test]
    fn iter_store__reverse_iterator__no_target_prefix() {
        // Given
        let (mut db, _tmp) = create_db();
        let value = Value::from([]);
        let key_1 = [1, 1];
        let key_2 = [2, 2];
        let key_3 = [9, 3];
        let key_4 = [10, 0];
        db.put(&key_1, Column::Metadata, value.clone()).unwrap();
        db.put(&key_2, Column::Metadata, value.clone()).unwrap();
        db.put(&key_3, Column::Metadata, value.clone()).unwrap();
        db.put(&key_4, Column::Metadata, value.clone()).unwrap();

        // When
        let db_iter = db
            .iter_store(
                Column::Metadata,
                Some(vec![5].as_slice()),
                None,
                IterDirection::Reverse,
            )
            .map(|item| item.map(|(key, _)| key))
            .collect::<Vec<_>>();

        // Then
        assert_eq!(db_iter, vec![]);
    }

    #[test]
    fn iter_store__reverse_iterator__target_prefix_at_the_middle() {
        // Given
        let (mut db, _tmp) = create_db();
        let value = Value::from([]);
        let key_1 = [1, 1];
        let key_2 = [2, 2];
        let key_3 = [2, 3];
        let key_4 = [10, 0];
        db.put(&key_1, Column::Metadata, value.clone()).unwrap();
        db.put(&key_2, Column::Metadata, value.clone()).unwrap();
        db.put(&key_3, Column::Metadata, value.clone()).unwrap();
        db.put(&key_4, Column::Metadata, value.clone()).unwrap();

        // When
        let db_iter = db
            .iter_store(
                Column::Metadata,
                Some(vec![2].as_slice()),
                None,
                IterDirection::Reverse,
            )
            .map(|item| item.map(|(key, _)| key))
            .collect::<Vec<_>>();

        // Then
        assert_eq!(db_iter, vec![Ok(key_3.to_vec()), Ok(key_2.to_vec())]);
    }

    #[test]
    fn iter_store__reverse_iterator__target_prefix_at_the_end() {
        // Given
        let (mut db, _tmp) = create_db();
        let value = Value::from([]);
        let key_1 = [1, 1];
        let key_2 = [2, 2];
        let key_3 = [2, 3];
        db.put(&key_1, Column::Metadata, value.clone()).unwrap();
        db.put(&key_2, Column::Metadata, value.clone()).unwrap();
        db.put(&key_3, Column::Metadata, value.clone()).unwrap();

        // When
        let db_iter = db
            .iter_store(
                Column::Metadata,
                Some(vec![2].as_slice()),
                None,
                IterDirection::Reverse,
            )
            .map(|item| item.map(|(key, _)| key))
            .collect::<Vec<_>>();

        // Then
        assert_eq!(db_iter, vec![Ok(key_3.to_vec()), Ok(key_2.to_vec())]);
    }

    #[test]
    fn iter_store__reverse_iterator__target_prefix_at_the_end__overflow() {
        // Given
        let (mut db, _tmp) = create_db();
        let value = Value::from([]);
        let key_1 = [1, 1];
        let key_2 = [255, 254];
        let key_3 = [255, 255];
        db.put(&key_1, Column::Metadata, value.clone()).unwrap();
        db.put(&key_2, Column::Metadata, value.clone()).unwrap();
        db.put(&key_3, Column::Metadata, value.clone()).unwrap();

        // When
        let db_iter = db
            .iter_store(
                Column::Metadata,
                Some(vec![255].as_slice()),
                None,
                IterDirection::Reverse,
            )
            .map(|item| item.map(|(key, _)| key))
            .collect::<Vec<_>>();

        // Then
        assert_eq!(db_iter, vec![Ok(key_3.to_vec()), Ok(key_2.to_vec())]);
    }
}<|MERGE_RESOLUTION|>--- conflicted
+++ resolved
@@ -760,11 +760,7 @@
         key: &[u8],
         column: Self::Column,
         offset: usize,
-<<<<<<< HEAD
-        mut buf: &mut [u8],
-=======
         buf: &mut [u8],
->>>>>>> d6e4bb9e
     ) -> StorageResult<Option<usize>> {
         self.metrics.read_meter.inc();
         let column_metrics = self.metrics.columns_read_statistic.get(&column.id());
@@ -775,17 +771,6 @@
             .get_pinned_cf_opt(&self.cf(column), key, &self.read_options)
             .map_err(|e| DatabaseError::Other(e.into()))?
             .map(|value| {
-<<<<<<< HEAD
-                if let Some(read) = value.len().checked_sub(offset) {
-                    std::io::Write::write_all(&mut buf, value[offset..].as_ref())
-                        .map_err(|e| DatabaseError::Other(anyhow::anyhow!(e)))?;
-                    StorageResult::Ok(read)
-                } else {
-                    Err(StorageError::Other(anyhow::anyhow!(
-                        "Offset is out of bounds"
-                    )))
-                }
-=======
                 let bytes_len = value.len();
                 let start = offset;
                 let end = offset.saturating_add(buf.len());
@@ -801,7 +786,6 @@
                 let starting_from_offset = &value[start..end];
                 buf[..].copy_from_slice(starting_from_offset);
                 Ok(buf.len())
->>>>>>> d6e4bb9e
             })
             .transpose()?;
 
