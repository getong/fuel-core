--- conflicted
+++ resolved
@@ -575,12 +575,9 @@
                 self.metrics.read_meter.inc();
                 column_metrics.map(|metric| metric.inc());
                 el.map(|value| {
-                    value.inspect(|vec| {
+                    value.map(|vec| {
                         self.metrics.bytes_read.inc_by(vec.len() as u64);
-<<<<<<< HEAD
                         vec.to_vec()
-=======
->>>>>>> 825e18d1
                     })
                 })
                 .map_err(|err| DatabaseError::Other(err.into()))
