use std::collections::BTreeMap;

use crate::{
    database::{
        database_description::{
            off_chain::OffChain,
            IndexationKind,
        },
        Database,
        OffChainIterableKeyValueView,
    },
    fuel_core_graphql_api::{
        ports::{
            worker,
            OffChainDatabase,
        },
        storage::{
            contracts::ContractsInfo,
            da_compression::DaCompressedBlocks,
            relayed_transactions::RelayedTransactionStatuses,
            transactions::OwnedTransactionIndexCursor,
        },
    },
    graphql_api::storage::{
        balances::{
            CoinBalances,
            CoinBalancesKey,
            MessageBalance,
            MessageBalances,
            TotalBalanceAmount,
        },
        coins::CoinsToSpendIndex,
        old::{
            OldFuelBlockConsensus,
            OldFuelBlocks,
            OldTransactions,
        },
    },
    schema::coins::CoinType,
};
use fuel_core_storage::{
    blueprint::BlueprintInspect,
    codec::Encode,
    iter::{
        BoxedIter,
        IntoBoxedIter,
        IterDirection,
        IteratorOverTable,
    },
    kv_store::KeyValueInspect,
    not_found,
    structured_storage::TableWithBlueprint,
    transactional::{
        IntoTransaction,
        StorageTransaction,
    },
    Error as StorageError,
    Result as StorageResult,
    StorageAsRef,
};
use fuel_core_types::{
    blockchain::{
        block::CompressedBlock,
        consensus::Consensus,
        primitives::BlockId,
    },
    entities::relayer::transaction::RelayedTransactionStatus,
    fuel_tx::{
        Address,
        AssetId,
        Bytes32,
        ContractId,
        Salt,
        Transaction,
        TxId,
        TxPointer,
        UtxoId,
    },
    fuel_types::{
        BlockHeight,
        Nonce,
    },
    services::txpool::TransactionStatus,
};
<<<<<<< HEAD
use tracing::{
    debug,
    error,
};
=======
>>>>>>> 33f75af6

impl OffChainDatabase for OffChainIterableKeyValueView {
    fn block_height(&self, id: &BlockId) -> StorageResult<BlockHeight> {
        self.get_block_height(id)
            .and_then(|height| height.ok_or(not_found!("BlockHeight")))
    }

    fn da_compressed_block(&self, height: &BlockHeight) -> StorageResult<Vec<u8>> {
        let column = <DaCompressedBlocks as TableWithBlueprint>::column();
        let encoder =
            <<DaCompressedBlocks as TableWithBlueprint>::Blueprint as BlueprintInspect<
                DaCompressedBlocks,
                Self,
            >>::KeyCodec::encode(height);

        self.get(encoder.as_ref(), column)?
            .ok_or_else(|| not_found!(DaCompressedBlocks))
            .map(|value| value.as_ref().clone())
    }

    fn tx_status(&self, tx_id: &TxId) -> StorageResult<TransactionStatus> {
        self.get_tx_status(tx_id)
            .transpose()
            .ok_or(not_found!("TransactionId"))?
    }

    fn owned_coins_ids(
        &self,
        owner: &Address,
        start_coin: Option<UtxoId>,
        direction: IterDirection,
    ) -> BoxedIter<'_, StorageResult<UtxoId>> {
        self.owned_coins_ids(owner, start_coin, Some(direction))
            .map(|res| res.map_err(StorageError::from))
            .into_boxed()
    }

    fn owned_message_ids(
        &self,
        owner: &Address,
        start_message_id: Option<Nonce>,
        direction: IterDirection,
    ) -> BoxedIter<'_, StorageResult<Nonce>> {
        self.owned_message_ids(owner, start_message_id, Some(direction))
            .map(|result| result.map_err(StorageError::from))
            .into_boxed()
    }

    fn owned_transactions_ids(
        &self,
        owner: Address,
        start: Option<TxPointer>,
        direction: IterDirection,
    ) -> BoxedIter<StorageResult<(TxPointer, TxId)>> {
        let start = start.map(|tx_pointer| OwnedTransactionIndexCursor {
            block_height: tx_pointer.block_height(),
            tx_idx: tx_pointer.tx_index(),
        });
        self.owned_transactions(owner, start, Some(direction))
            .map(|result| result.map_err(StorageError::from))
            .into_boxed()
    }

    fn contract_salt(&self, contract_id: &ContractId) -> StorageResult<Salt> {
        let salt = *self
            .storage_as_ref::<ContractsInfo>()
            .get(contract_id)?
            .ok_or(not_found!(ContractsInfo))?
            .salt();

        Ok(salt)
    }

    fn old_block(&self, height: &BlockHeight) -> StorageResult<CompressedBlock> {
        let block = self
            .storage_as_ref::<OldFuelBlocks>()
            .get(height)?
            .ok_or(not_found!(OldFuelBlocks))?
            .into_owned();

        Ok(block)
    }

    fn old_blocks(
        &self,
        height: Option<BlockHeight>,
        direction: IterDirection,
    ) -> BoxedIter<'_, StorageResult<CompressedBlock>> {
        self.iter_all_by_start::<OldFuelBlocks>(height.as_ref(), Some(direction))
            .map(|r| r.map(|(_, block)| block))
            .into_boxed()
    }

    fn old_block_consensus(&self, height: &BlockHeight) -> StorageResult<Consensus> {
        Ok(self
            .storage_as_ref::<OldFuelBlockConsensus>()
            .get(height)?
            .ok_or(not_found!(OldFuelBlockConsensus))?
            .into_owned())
    }

    fn old_transaction(&self, id: &TxId) -> StorageResult<Option<Transaction>> {
        self.storage_as_ref::<OldTransactions>()
            .get(id)
            .map(|tx| tx.map(|tx| tx.into_owned()))
    }

    fn relayed_tx_status(
        &self,
        id: Bytes32,
    ) -> StorageResult<Option<RelayedTransactionStatus>> {
        let status = self
            .storage_as_ref::<RelayedTransactionStatuses>()
            .get(&id)
            .map_err(StorageError::from)?
            .map(|cow| cow.into_owned());
        Ok(status)
    }

    fn message_is_spent(&self, nonce: &Nonce) -> StorageResult<bool> {
        self.message_is_spent(nonce)
    }

    fn balance(
        &self,
        owner: &Address,
        asset_id: &AssetId,
        base_asset_id: &AssetId,
    ) -> StorageResult<TotalBalanceAmount> {
        let coins = self
            .storage_as_ref::<CoinBalances>()
            .get(&CoinBalancesKey::new(owner, asset_id))?
            .unwrap_or_default()
            .into_owned() as TotalBalanceAmount;

        if base_asset_id == asset_id {
            let MessageBalance {
                retryable: _, // TODO[RC]: Handle this
                non_retryable,
            } = self
                .storage_as_ref::<MessageBalances>()
                .get(owner)?
                .unwrap_or_default()
                .into_owned();

            let total = coins.checked_add(non_retryable).ok_or(anyhow::anyhow!(
                "Total balance overflow: coins: {coins}, messages: {non_retryable}"
            ))?;
            Ok(total)
        } else {
            Ok(coins)
        }
    }

    fn balances(
        &self,
        owner: &Address,
        base_asset_id: &AssetId,
    ) -> StorageResult<BTreeMap<AssetId, TotalBalanceAmount>> {
        let mut balances = BTreeMap::new();
        for balance_key in self.iter_all_by_prefix_keys::<CoinBalances, _>(Some(owner)) {
            let key = balance_key?;
            let asset_id = key.asset_id();

            let coins = self
                .storage_as_ref::<CoinBalances>()
                .get(&key)?
                .unwrap_or_default()
                .into_owned() as TotalBalanceAmount;

            balances.insert(*asset_id, coins);
        }

        if let Some(messages) = self.storage_as_ref::<MessageBalances>().get(owner)? {
            let MessageBalance {
                retryable: _,
                non_retryable,
            } = *messages;
            balances
                .entry(*base_asset_id)
                .and_modify(|current| {
                    *current = current.saturating_add(non_retryable);
                })
                .or_insert(non_retryable);
        }

        Ok(balances)
    }

    fn coins_to_spend(
        &self,
        owner: &Address,
        asset_id: &AssetId,
        max: u16,
    ) -> StorageResult<Vec<UtxoId>> {
        error!("graphql_api - coins_to_spend");

        let mut key_prefix = [0u8; Address::LEN + AssetId::LEN];

        let mut offset = 0;
        key_prefix[offset..offset + Address::LEN].copy_from_slice(owner.as_ref());
        offset += Address::LEN;
        key_prefix[offset..offset + AssetId::LEN].copy_from_slice(asset_id.as_ref());
        offset += AssetId::LEN;

        // TODO[RC]: Do not collect, return iter.
        error!("Starting to iterate");
        let mut all_utxo_ids = Vec::new();
        for coin_key in
            self.iter_all_by_prefix_keys::<CoinsToSpendIndex, _>(Some(key_prefix))
        {
            let coin = coin_key?;

            error!("coin: {:?}", hex::encode(&coin));

            let utxo_id = coin.utxo_id();
            all_utxo_ids.push(utxo_id);
            error!("coin: {:?}", &utxo_id);
        }
        error!("Finished iteration");
        Ok(all_utxo_ids)
    }
}

impl worker::OffChainDatabase for Database<OffChain> {
    type Transaction<'a> = StorageTransaction<&'a mut Self> where Self: 'a;

    fn latest_height(&self) -> StorageResult<Option<BlockHeight>> {
        Ok(fuel_core_storage::transactional::HistoricalView::latest_height(self))
    }

    fn transaction(&mut self) -> Self::Transaction<'_> {
        self.into_transaction()
    }

    fn balances_indexation_enabled(&self) -> StorageResult<bool> {
        self.indexation_available(IndexationKind::Balances)
    }

    fn coins_to_spend_indexation_enabled(&self) -> StorageResult<bool> {
        self.indexation_available(IndexationKind::CoinsToSpend)
    }
}<|MERGE_RESOLUTION|>--- conflicted
+++ resolved
@@ -36,7 +36,6 @@
             OldTransactions,
         },
     },
-    schema::coins::CoinType,
 };
 use fuel_core_storage::{
     blueprint::BlueprintInspect,
@@ -82,13 +81,6 @@
     },
     services::txpool::TransactionStatus,
 };
-<<<<<<< HEAD
-use tracing::{
-    debug,
-    error,
-};
-=======
->>>>>>> 33f75af6
 
 impl OffChainDatabase for OffChainIterableKeyValueView {
     fn block_height(&self, id: &BlockId) -> StorageResult<BlockHeight> {
@@ -284,7 +276,7 @@
         asset_id: &AssetId,
         max: u16,
     ) -> StorageResult<Vec<UtxoId>> {
-        error!("graphql_api - coins_to_spend");
+        tracing::error!("XXX - graphql_api - coins_to_spend");
 
         let mut key_prefix = [0u8; Address::LEN + AssetId::LEN];
 
@@ -295,20 +287,20 @@
         offset += AssetId::LEN;
 
         // TODO[RC]: Do not collect, return iter.
-        error!("Starting to iterate");
+        tracing::error!("XXX - Starting to iterate");
         let mut all_utxo_ids = Vec::new();
         for coin_key in
             self.iter_all_by_prefix_keys::<CoinsToSpendIndex, _>(Some(key_prefix))
         {
             let coin = coin_key?;
 
-            error!("coin: {:?}", hex::encode(&coin));
+            tracing::error!("XXX - coin: {:?}", hex::encode(&coin));
 
             let utxo_id = coin.utxo_id();
             all_utxo_ids.push(utxo_id);
-            error!("coin: {:?}", &utxo_id);
+            tracing::error!("XXX - coin: {:?}", &utxo_id);
         }
-        error!("Finished iteration");
+        tracing::error!("XXX - Finished iteration");
         Ok(all_utxo_ids)
     }
 }
