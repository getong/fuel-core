use self::workers::GenesisWorkers;
use crate::{
    database::{
        database_description::on_chain::OnChain,
        genesis_progress::GenesisMetadata,
        Database,
    },
    service::config::Config,
};
use anyhow::anyhow;
use fuel_core_chain_config::{
    GenesisCommitment,
    TableEntry,
};
use fuel_core_storage::{
    iter::IteratorOverTable,
    tables::{
        Coins,
        ConsensusParametersVersions,
        ContractsLatestUtxo,
        ContractsRawCode,
        Messages,
        StateTransitionBytecodeVersions,
    },
    transactional::{
        Changes,
        StorageTransaction,
        WriteTransaction,
    },
    StorageAsMut,
};
use fuel_core_types::{
    blockchain::{
        block::Block,
        consensus::{
            Consensus,
            Genesis,
        },
        header::{
            ApplicationHeader,
            ConsensusHeader,
            ConsensusParametersVersion,
            PartialBlockHeader,
            StateTransitionBytecodeVersion,
        },
        primitives::{
            DaBlockHeight,
            Empty,
        },
        SealedBlock,
    },
    entities::{
        coins::coin::Coin,
<<<<<<< HEAD
        message::Message,
=======
        contract::ContractUtxoInfo,
        relayer::message::Message,
>>>>>>> fb798949
    },
    fuel_types::{
        BlockHeight,
        Bytes32,
    },
    services::block_importer::{
        ImportResult,
        UncommittedResult as UncommittedImportResult,
    },
};

pub mod off_chain;
mod runner;
mod workers;

use itertools::Itertools;
pub use runner::{
    GenesisRunner,
    TransactionOpener,
};

/// Performs the importing of the genesis block from the snapshot.
pub async fn execute_genesis_block(
    config: &Config,
    original_database: &Database,
) -> anyhow::Result<UncommittedImportResult<Changes>> {
    let workers =
        GenesisWorkers::new(original_database.clone(), config.snapshot_reader.clone());

    import_chain_state(workers).await?;
    let genesis_progress = fetch_genesis_progress(original_database)?;

    let chain_config = config.snapshot_reader.chain_config();
    let genesis = Genesis {
        // TODO: We can get the serialized consensus parameters from the database.
        //  https://github.com/FuelLabs/fuel-core/issues/1570
        chain_config_hash: chain_config.root()?.into(),
        coins_root: original_database.genesis_coins_root()?.into(),
        messages_root: original_database.genesis_messages_root()?.into(),
        contracts_root: original_database.genesis_contracts_root()?.into(),
    };

    let block = create_genesis_block(config);
    let consensus = Consensus::Genesis(genesis);
    let block = SealedBlock {
        entity: block,
        consensus,
    };

    let mut db = original_database.clone();
    let mut database_transaction = db.write_transaction();
    // TODO: The chain config should be part of the snapshot state.
    //  https://github.com/FuelLabs/fuel-core/issues/1570
    database_transaction
        .storage_as_mut::<ConsensusParametersVersions>()
        .insert(
            &ConsensusParametersVersion::MIN,
            &chain_config.consensus_parameters,
        )?;
    // TODO: The bytecode of the state transition function should be part of the snapshot state.
    //  https://github.com/FuelLabs/fuel-core/issues/1570
    database_transaction
        .storage_as_mut::<StateTransitionBytecodeVersions>()
        .insert(&ConsensusParametersVersion::MIN, &[])?;

    // Needs to be given the progress because `iter_all` is not implemented on db transactions.
    cleanup_genesis_progress(&mut database_transaction, genesis_progress)?;

    let result = UncommittedImportResult::new(
        ImportResult::new_from_local(block, vec![], vec![]),
        database_transaction.into_changes(),
    );

    Ok(result)
}

fn fetch_genesis_progress(
    original_database: &Database,
) -> Result<Vec<String>, anyhow::Error> {
    Ok(original_database
        .iter_all::<GenesisMetadata<OnChain>>(None)
        .map_ok(|(k, _)| k)
        .try_collect()?)
}

async fn import_chain_state(mut workers: GenesisWorkers) -> anyhow::Result<()> {
    if let Err(e) = workers.run_imports().await {
        workers.shutdown();
        tokio::select! {
            _ = workers.finished() => {}
            _ = tokio::time::sleep(tokio::time::Duration::from_secs(10)) => {
                return Err(anyhow!("Timeout while importing genesis state"));
            }
        };

        return Err(e);
    }

    Ok(())
}

fn cleanup_genesis_progress(
    tx: &mut StorageTransaction<&mut Database<OnChain>>,
    genesis_progress: Vec<String>,
) -> anyhow::Result<()> {
    for key in genesis_progress {
        tx.storage_as_mut::<GenesisMetadata<OnChain>>()
            .remove(&key)?;
    }

    Ok(())
}

pub fn create_genesis_block(config: &Config) -> Block {
<<<<<<< HEAD
    let block_height = config.snapshot_reader.block_height();
    let da_block_height = config.snapshot_reader.da_block_height();
=======
    let block_height = config.state_reader.block_height();
    let da_block_height = config.state_reader.da_block_height();
    let transactions = vec![];
    let message_ids = &[];
    let events = Default::default();
>>>>>>> fb798949
    Block::new(
        PartialBlockHeader {
            application: ApplicationHeader::<Empty> {
                da_height: da_block_height,
                // After regenesis, we don't need to support old consensus parameters,
                // so we can start the versioning from the beginning.
                consensus_parameters_version: ConsensusParametersVersion::MIN,
                // After regenesis, we don't need to support old state transition functions,
                // so we can start the versioning from the beginning.
                state_transition_bytecode_version: StateTransitionBytecodeVersion::MIN,
                generated: Empty,
            },
            consensus: ConsensusHeader::<Empty> {
                prev_root: Bytes32::zeroed(),
                height: block_height,
                time: fuel_core_types::tai64::Tai64::UNIX_EPOCH,
                generated: Empty,
            },
        },
        transactions,
        message_ids,
        events,
    )
}

#[cfg(feature = "test-helpers")]
pub async fn execute_and_commit_genesis_block(
    config: &Config,
    original_database: &Database,
) -> anyhow::Result<()> {
    let result = execute_genesis_block(config, original_database).await?;
    let importer = fuel_core_importer::Importer::new(
        config.block_importer.clone(),
        original_database.clone(),
        (),
        (),
    );
    importer.commit_result(result).await?;
    Ok(())
}

fn init_coin(
    transaction: &mut StorageTransaction<&mut Database>,
    coin: &TableEntry<Coins>,
    height: BlockHeight,
) -> anyhow::Result<()> {
    let utxo_id = coin.key;

    let compressed_coin = Coin {
        utxo_id,
        owner: *coin.value.owner(),
        amount: *coin.value.amount(),
        asset_id: *coin.value.asset_id(),
        tx_pointer: *coin.value.tx_pointer(),
    }
    .compress();

    // ensure coin can't point to blocks in the future
    let coin_height = coin.value.tx_pointer().block_height();
    if coin_height > height {
        return Err(anyhow!(
            "coin tx_pointer height ({coin_height}) cannot be greater than genesis block ({height})"
        ));
    }

    if transaction
        .storage::<Coins>()
        .insert(&utxo_id, &compressed_coin)?
        .is_some()
    {
        return Err(anyhow!("Coin should not exist"));
    }

    Ok(())
}

fn init_contract_latest_utxo(
    transaction: &mut StorageTransaction<&mut Database>,
    entry: &TableEntry<ContractsLatestUtxo>,
    height: BlockHeight,
) -> anyhow::Result<()> {
    let contract_id = entry.key;

    if entry.value.tx_pointer().block_height() > height {
        return Err(anyhow!(
            "contract tx_pointer cannot be greater than genesis block"
        ));
    }

    if transaction
        .storage::<ContractsLatestUtxo>()
        .insert(&contract_id, &entry.value)?
        .is_some()
    {
        return Err(anyhow!("Contract utxo should not exist"));
    }

    Ok(())
}

fn init_contract_raw_code(
    transaction: &mut StorageTransaction<&mut Database>,
    entry: &TableEntry<ContractsRawCode>,
) -> anyhow::Result<()> {
    let contract = entry.value.as_ref();
    let contract_id = entry.key;

    // insert contract code
    if transaction
        .storage::<ContractsRawCode>()
        .insert(&contract_id, contract)?
        .is_some()
    {
        return Err(anyhow!("Contract code should not exist"));
    }

    Ok(())
}

fn init_da_message(
    transaction: &mut StorageTransaction<&mut Database>,
    msg: TableEntry<Messages>,
    da_height: DaBlockHeight,
) -> anyhow::Result<()> {
    let message: Message = msg.value;

    if message.da_height() > da_height {
        return Err(anyhow!(
            "message da_height cannot be greater than genesis da block height"
        ));
    }

    if transaction
        .storage::<Messages>()
        .insert(message.id(), &message)?
        .is_some()
    {
        return Err(anyhow!("Message should not exist"));
    }

    Ok(())
}

#[cfg(test)]
mod tests {
    use super::*;

    use crate::{
        combined_database::CombinedDatabase,
        service::{
            config::Config,
            FuelService,
            Task,
        },
    };
    use fuel_core_chain_config::{
        CoinConfig,
        ContractConfig,
        MessageConfig,
        Randomize,
        SnapshotReader,
        StateConfig,
    };
    use fuel_core_services::RunnableService;
    use fuel_core_storage::{
        tables::{
            Coins,
            ContractsAssets,
            ContractsState,
        },
        StorageAsRef,
    };
    use fuel_core_types::{
        blockchain::primitives::DaBlockHeight,
        entities::coins::coin::Coin,
        fuel_tx::UtxoId,
        fuel_types::{
            Address,
            AssetId,
            BlockHeight,
        },
    };
    use itertools::Itertools;
    use rand::{
        rngs::StdRng,
        Rng,
        RngCore,
        SeedableRng,
    };
    use std::vec;

    #[tokio::test]
    async fn config_initializes_block_height() {
        let block_height = BlockHeight::from(99u32);
        let snapshot_reader =
            SnapshotReader::local_testnet().with_state_config(StateConfig {
                block_height,
                ..Default::default()
            });
        let service_config = Config {
            snapshot_reader,
            ..Config::local_node()
        };

        let db = Database::default();
        FuelService::from_database(db.clone(), service_config)
            .await
            .unwrap();

        assert_eq!(
            block_height,
            db.latest_height()
                .unwrap()
                .expect("Expected a block height to be set")
        )
    }

    #[tokio::test]
    async fn genesis_columns_are_cleared_after_import() {
        let mut rng = StdRng::seed_from_u64(10);

        let coins = std::iter::repeat_with(|| CoinConfig {
            tx_pointer_block_height: 0.into(),
            ..Randomize::randomize(&mut rng)
        })
        .take(1000)
        .collect_vec();

        let messages = std::iter::repeat_with(|| MessageConfig {
            da_height: DaBlockHeight(0),
            ..MessageConfig::randomize(&mut rng)
        })
        .take(1000)
        .collect_vec();

        let contracts = std::iter::repeat_with(|| given_contract_config(&mut rng))
            .take(1000)
            .collect_vec();

        let state = StateConfig {
            coins,
            messages,
            contracts,
            block_height: BlockHeight::from(0u32),
            da_block_height: Default::default(),
        };
        let snapshot_reader = SnapshotReader::local_testnet().with_state_config(state);

        let service_config = Config {
            snapshot_reader,
            ..Config::local_node()
        };

        let db = Database::default();
        FuelService::from_database(db.clone(), service_config)
            .await
            .unwrap();

        let keys = db.iter_all::<GenesisMetadata<OnChain>>(None).count();
        assert_eq!(keys, 0);
    }

    #[tokio::test]
    async fn config_state_initializes_multiple_coins_with_different_owners_and_asset_ids()
    {
        let mut rng = StdRng::seed_from_u64(10);

        // a coin with all options set
        let alice: Address = rng.gen();
        let asset_id_alice: AssetId = rng.gen();
        let alice_value = rng.gen();
        let alice_block_created: BlockHeight = rng.next_u32().into();
        let alice_block_created_tx_idx = rng.gen();
        let alice_tx_id = rng.gen();
        let alice_output_index = rng.gen();
        let alice_utxo_id = UtxoId::new(alice_tx_id, alice_output_index);

        // a coin with minimal options set
        let bob: Address = rng.gen();
        let asset_id_bob: AssetId = rng.gen();
        let bob_value = rng.gen();

        let starting_height = {
            let mut h: u32 = alice_block_created.into();
            h = h.saturating_add(rng.next_u32());
            h.into()
        };
        let state = StateConfig {
            coins: vec![
                CoinConfig {
                    tx_id: alice_tx_id,
                    output_index: alice_output_index,
                    tx_pointer_block_height: alice_block_created,
                    tx_pointer_tx_idx: alice_block_created_tx_idx,
                    owner: alice,
                    amount: alice_value,
                    asset_id: asset_id_alice,
                },
                CoinConfig {
                    owner: bob,
                    amount: bob_value,
                    asset_id: asset_id_bob,
                    ..Default::default()
                },
            ],
            block_height: starting_height,
            ..Default::default()
        };
        let snapshot_reader = SnapshotReader::local_testnet().with_state_config(state);

        let service_config = Config {
            snapshot_reader,
            ..Config::local_node()
        };

        let db = CombinedDatabase::default();
        FuelService::from_combined_database(db.clone(), service_config)
            .await
            .unwrap();

        let alice_coins = get_coins(&db, &alice);
        let bob_coins = get_coins(&db, &bob);

        assert!(matches!(
            alice_coins.as_slice(),
            &[Coin {
                utxo_id,
                owner,
                amount,
                asset_id,
                tx_pointer,
                ..
            }] if utxo_id == alice_utxo_id
            && owner == alice
            && amount == alice_value
            && asset_id == asset_id_alice
            && tx_pointer.block_height() == alice_block_created
        ));
        assert!(matches!(
            bob_coins.as_slice(),
            &[Coin {
                owner,
                amount,
                asset_id,
                ..
            }] if owner == bob
            && amount == bob_value
            && asset_id == asset_id_bob
        ));
    }

    #[tokio::test]
    async fn config_state_initializes_contract_state() {
        // given
        let mut rng = StdRng::seed_from_u64(10);

        let contract = given_contract_config(&mut rng);
        let contract_id = contract.contract_id;
        let states = contract.states.clone();
        let snapshot_reader =
            SnapshotReader::local_testnet().with_state_config(StateConfig {
                contracts: vec![contract],
                ..Default::default()
            });

        let service_config = Config {
            snapshot_reader,
            ..Config::local_node()
        };
        let db = Database::default();

        // when
        FuelService::from_database(db.clone(), service_config)
            .await
            .unwrap();

        // then
        for state in states {
            let ret = db
                .storage::<ContractsState>()
                .get(&(&contract_id, &state.key).into())
                .unwrap()
                .expect("Expect a state entry to exist")
                .into_owned();
            assert_eq!(state.value, ret.0)
        }
    }

    #[cfg(feature = "test-helpers")]
    #[tokio::test]
    async fn tests_init_da_msgs() {
        let mut rng = StdRng::seed_from_u64(32492);

        let msg = MessageConfig {
            sender: rng.gen(),
            recipient: rng.gen(),
            nonce: rng.gen(),
            amount: rng.gen(),
            data: vec![rng.gen()],
            da_height: DaBlockHeight(0),
        };

        let state = StateConfig {
            messages: vec![msg.clone()],
            ..Default::default()
        };
        let snapshot_reader = SnapshotReader::local_testnet().with_state_config(state);

        let config = Config {
            snapshot_reader,
            ..Config::local_node()
        };

        let db = Database::default();

        execute_and_commit_genesis_block(&config, &db)
            .await
            .unwrap();

        let expected_msg: Message = msg.into();

        let ret_msg = db
            .storage::<Messages>()
            .get(expected_msg.id())
            .unwrap()
            .unwrap()
            .into_owned();

        assert_eq!(expected_msg, ret_msg);
    }

    #[tokio::test]
    async fn config_state_initializes_contract_balance() {
        let mut rng = StdRng::seed_from_u64(10);

        let contract = given_contract_config(&mut rng);
        let contract_id = contract.contract_id;
        let balances = contract.balances.clone();
        let snapshot_reader =
            SnapshotReader::local_testnet().with_state_config(StateConfig {
                contracts: vec![contract],
                ..Default::default()
            });

        let service_config = Config {
            snapshot_reader,
            ..Config::local_node()
        };

        let db = Database::default();
        FuelService::from_database(db.clone(), service_config)
            .await
            .unwrap();

        for balance in balances {
            let ret = db
                .storage::<ContractsAssets>()
                .get(&(&contract_id, &balance.asset_id).into())
                .unwrap()
                .expect("Expected a balance to be present")
                .into_owned();

            assert_eq!(balance.amount, ret)
        }
    }

    #[tokio::test]
    async fn coin_tx_pointer_cant_exceed_genesis_height() {
        let state = StateConfig {
            coins: vec![CoinConfig {
                // set txpointer height > genesis height
                tx_pointer_block_height: BlockHeight::from(11u32),
                amount: 10,
                ..Default::default()
            }],
            block_height: BlockHeight::from(10u32),
            ..Default::default()
        };
        let snapshot_reader = SnapshotReader::local_testnet().with_state_config(state);

        let service_config = Config {
            snapshot_reader,
            ..Config::local_node()
        };

        let db = CombinedDatabase::default();
        let task = Task::new(db, service_config).unwrap();
        let init_result = task.into_task(&Default::default(), ()).await;

        assert!(init_result.is_err())
    }

    #[tokio::test]
    async fn contract_tx_pointer_cant_exceed_genesis_height() {
        let mut rng = StdRng::seed_from_u64(10);

        let state = StateConfig {
            contracts: vec![ContractConfig {
                // set txpointer height > genesis height
                tx_pointer_block_height: BlockHeight::from(11u32),
                ..given_contract_config(&mut rng)
            }],
            block_height: BlockHeight::from(10u32),
            ..Default::default()
        };
        let snapshot_reader = SnapshotReader::local_testnet().with_state_config(state);

        let service_config = Config {
            snapshot_reader,
            ..Config::local_node()
        };

        let db = CombinedDatabase::default();
        let task = Task::new(db, service_config).unwrap();
        let init_result = task.into_task(&Default::default(), ()).await;

        assert!(init_result.is_err())
    }

    fn get_coins(db: &CombinedDatabase, owner: &Address) -> Vec<Coin> {
        db.off_chain()
            .owned_coins_ids(owner, None, None)
            .map(|r| {
                let coin_id = r.unwrap();
                db.on_chain()
                    .storage::<Coins>()
                    .get(&coin_id)
                    .map(|v| v.unwrap().into_owned().uncompress(coin_id))
                    .unwrap()
            })
            .collect()
    }

    fn given_contract_config(rng: &mut StdRng) -> ContractConfig {
        ContractConfig {
            tx_pointer_block_height: 0.into(),
            ..ContractConfig::randomize(rng)
        }
    }

    #[tokio::test]
    async fn config_state_initializes_contract() {
        let mut rng = StdRng::seed_from_u64(10);

        let initial_state = StateConfig {
            contracts: vec![given_contract_config(&mut rng)],
            ..Default::default()
        };
        let snapshot_reader =
            SnapshotReader::local_testnet().with_state_config(initial_state.clone());

        let service_config = Config {
            snapshot_reader,
            ..Config::local_node()
        };

        let db = CombinedDatabase::default();
        FuelService::from_combined_database(db.clone(), service_config)
            .await
            .unwrap();

        let stored_state = db.read_state_config().unwrap();
        assert_eq!(initial_state, stored_state);
    }
}<|MERGE_RESOLUTION|>--- conflicted
+++ resolved
@@ -51,12 +51,7 @@
     },
     entities::{
         coins::coin::Coin,
-<<<<<<< HEAD
-        message::Message,
-=======
-        contract::ContractUtxoInfo,
-        relayer::message::Message,
->>>>>>> fb798949
+        Message,
     },
     fuel_types::{
         BlockHeight,
@@ -171,16 +166,11 @@
 }
 
 pub fn create_genesis_block(config: &Config) -> Block {
-<<<<<<< HEAD
     let block_height = config.snapshot_reader.block_height();
     let da_block_height = config.snapshot_reader.da_block_height();
-=======
-    let block_height = config.state_reader.block_height();
-    let da_block_height = config.state_reader.da_block_height();
     let transactions = vec![];
     let message_ids = &[];
     let events = Default::default();
->>>>>>> fb798949
     Block::new(
         PartialBlockHeader {
             application: ApplicationHeader::<Empty> {
