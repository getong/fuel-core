use crate::{
    database::{
        database_description::off_chain::OffChain,
        GenesisDatabase,
    },
    fuel_core_graphql_api::storage::messages::SpentMessages,
    graphql_api::{
        storage::{
            blocks::FuelBlockIdsToHeights,
            coins::OwnedCoins,
            contracts::ContractsInfo,
            messages::OwnedMessageIds,
            old::{
                OldFuelBlockConsensus,
                OldFuelBlocks,
                OldTransactions,
            },
            transactions::{
                OwnedTransactions,
                TransactionStatuses,
            },
        },
        worker_service,
    },
};
use fuel_core_chain_config::TableEntry;
use fuel_core_storage::{
    tables::{
        Coins,
        FuelBlocks,
        Messages,
        SealedBlockConsensus,
        Transactions,
    },
    transactional::StorageTransaction,
    StorageAsMut,
};
use fuel_core_types::services::executor::Event;
use std::borrow::Cow;

use super::{
    import_task::ImportTable,
    Handler,
};

<<<<<<< HEAD
// We always want to enable balances and coins to spend indexation if we're starting at genesis.
const BALANCES_INDEXATION_ENABLED: bool = true;
const COINS_TO_SPEND_INDEXATION_ENABLED: bool = true;
=======
fn balances_indexation_enabled() -> bool {
    use std::sync::OnceLock;

    static BALANCES_INDEXATION_ENABLED: OnceLock<bool> = OnceLock::new();

    *BALANCES_INDEXATION_ENABLED.get_or_init(|| {
        // During re-genesis process the metadata is always doesn't exist.
        let metadata = None;
        let indexation_availability =
            crate::database::database_description::indexation_availability::<OffChain>(
                metadata,
            );
        indexation_availability
            .contains(&crate::database::database_description::IndexationKind::Balances)
    })
}
>>>>>>> be9b7429

impl ImportTable for Handler<TransactionStatuses, TransactionStatuses> {
    type TableInSnapshot = TransactionStatuses;
    type TableBeingWritten = TransactionStatuses;
    type DbDesc = OffChain;

    fn process(
        &mut self,
        group: Vec<TableEntry<Self::TableInSnapshot>>,
        tx: &mut StorageTransaction<&mut GenesisDatabase<Self::DbDesc>>,
    ) -> anyhow::Result<()> {
        for tx_status in group {
            tx.storage::<Self::TableInSnapshot>()
                .insert(&tx_status.key, &tx_status.value)?;
        }
        Ok(())
    }
}

impl ImportTable for Handler<FuelBlockIdsToHeights, FuelBlockIdsToHeights> {
    type TableInSnapshot = FuelBlockIdsToHeights;
    type TableBeingWritten = FuelBlockIdsToHeights;
    type DbDesc = OffChain;

    fn process(
        &mut self,
        group: Vec<TableEntry<Self::TableInSnapshot>>,
        tx: &mut StorageTransaction<&mut GenesisDatabase<Self::DbDesc>>,
    ) -> anyhow::Result<()> {
        for entry in group {
            tx.storage::<Self::TableInSnapshot>()
                .insert(&entry.key, &entry.value)?;
        }
        Ok(())
    }
}

impl ImportTable for Handler<OwnedTransactions, OwnedTransactions> {
    type TableInSnapshot = OwnedTransactions;
    type TableBeingWritten = OwnedTransactions;
    type DbDesc = OffChain;

    fn process(
        &mut self,
        group: Vec<TableEntry<Self::TableInSnapshot>>,
        tx: &mut StorageTransaction<&mut GenesisDatabase<Self::DbDesc>>,
    ) -> anyhow::Result<()> {
        for entry in group {
            tx.storage::<OwnedTransactions>()
                .insert(&entry.key, &entry.value)?;
        }
        Ok(())
    }
}

impl ImportTable for Handler<OwnedMessageIds, Messages> {
    type TableInSnapshot = Messages;
    type TableBeingWritten = OwnedMessageIds;
    type DbDesc = OffChain;

    fn process(
        &mut self,
        group: Vec<TableEntry<Self::TableInSnapshot>>,
        tx: &mut StorageTransaction<&mut GenesisDatabase<Self::DbDesc>>,
    ) -> anyhow::Result<()> {
        let events = group
            .into_iter()
            .map(|TableEntry { value, .. }| Cow::Owned(Event::MessageImported(value)));
        worker_service::process_executor_events(
            events,
            tx,
<<<<<<< HEAD
            BALANCES_INDEXATION_ENABLED,
            COINS_TO_SPEND_INDEXATION_ENABLED,
            &self.base_asset_id,
=======
            balances_indexation_enabled(),
>>>>>>> be9b7429
        )?;
        Ok(())
    }
}

impl ImportTable for Handler<OwnedCoins, Coins> {
    type TableInSnapshot = Coins;
    type TableBeingWritten = OwnedCoins;
    type DbDesc = OffChain;

    fn process(
        &mut self,
        group: Vec<TableEntry<Self::TableInSnapshot>>,
        tx: &mut StorageTransaction<&mut GenesisDatabase<Self::DbDesc>>,
    ) -> anyhow::Result<()> {
        let events = group.into_iter().map(|TableEntry { value, key }| {
            Cow::Owned(Event::CoinCreated(value.uncompress(key)))
        });
        worker_service::process_executor_events(
            events,
            tx,
<<<<<<< HEAD
            BALANCES_INDEXATION_ENABLED,
            COINS_TO_SPEND_INDEXATION_ENABLED,
            &self.base_asset_id,
=======
            balances_indexation_enabled(),
>>>>>>> be9b7429
        )?;
        Ok(())
    }
}

impl ImportTable for Handler<ContractsInfo, ContractsInfo> {
    type TableInSnapshot = ContractsInfo;
    type TableBeingWritten = ContractsInfo;
    type DbDesc = OffChain;

    fn process(
        &mut self,
        group: Vec<TableEntry<Self::TableInSnapshot>>,
        tx: &mut StorageTransaction<&mut GenesisDatabase<Self::DbDesc>>,
    ) -> anyhow::Result<()> {
        for entry in group {
            tx.storage::<ContractsInfo>()
                .insert(&entry.key, &entry.value)?;
        }
        Ok(())
    }
}

impl ImportTable for Handler<ContractsInfo, Transactions> {
    type TableInSnapshot = Transactions;
    type TableBeingWritten = ContractsInfo;
    type DbDesc = OffChain;

    fn process(
        &mut self,
        group: Vec<TableEntry<Self::TableInSnapshot>>,
        tx: &mut StorageTransaction<&mut GenesisDatabase<Self::DbDesc>>,
    ) -> anyhow::Result<()> {
        let transactions = group.iter().map(|TableEntry { value, .. }| value);
        worker_service::process_transactions(transactions, tx)?;
        Ok(())
    }
}

impl ImportTable for Handler<ContractsInfo, OldTransactions> {
    type TableInSnapshot = OldTransactions;
    type TableBeingWritten = ContractsInfo;
    type DbDesc = OffChain;

    fn process(
        &mut self,
        group: Vec<TableEntry<Self::TableInSnapshot>>,
        tx: &mut StorageTransaction<&mut GenesisDatabase<Self::DbDesc>>,
    ) -> anyhow::Result<()> {
        let transactions = group.iter().map(|TableEntry { value, .. }| value);
        worker_service::process_transactions(transactions, tx)?;
        Ok(())
    }
}

impl ImportTable for Handler<OldFuelBlocks, FuelBlocks> {
    type TableInSnapshot = FuelBlocks;
    type TableBeingWritten = OldFuelBlocks;
    type DbDesc = OffChain;

    fn process(
        &mut self,
        group: Vec<TableEntry<Self::TableInSnapshot>>,
        tx: &mut StorageTransaction<&mut GenesisDatabase<Self::DbDesc>>,
    ) -> anyhow::Result<()> {
        let blocks = group
            .iter()
            .map(|TableEntry { key, value, .. }| (key, value));
        worker_service::copy_to_old_blocks(blocks, tx)?;
        Ok(())
    }
}

impl ImportTable for Handler<OldFuelBlocks, OldFuelBlocks> {
    type TableInSnapshot = OldFuelBlocks;
    type TableBeingWritten = OldFuelBlocks;
    type DbDesc = OffChain;

    fn process(
        &mut self,
        group: Vec<TableEntry<Self::TableInSnapshot>>,
        tx: &mut StorageTransaction<&mut GenesisDatabase<Self::DbDesc>>,
    ) -> anyhow::Result<()> {
        let blocks = group
            .iter()
            .map(|TableEntry { key, value, .. }| (key, value));
        worker_service::copy_to_old_blocks(blocks, tx)?;
        Ok(())
    }
}

impl ImportTable for Handler<OldFuelBlockConsensus, SealedBlockConsensus> {
    type TableInSnapshot = SealedBlockConsensus;
    type TableBeingWritten = OldFuelBlockConsensus;
    type DbDesc = OffChain;

    fn process(
        &mut self,
        group: Vec<TableEntry<Self::TableInSnapshot>>,
        tx: &mut StorageTransaction<&mut GenesisDatabase<Self::DbDesc>>,
    ) -> anyhow::Result<()> {
        let blocks = group
            .iter()
            .map(|TableEntry { key, value, .. }| (key, value));
        worker_service::copy_to_old_block_consensus(blocks, tx)?;
        Ok(())
    }
}

impl ImportTable for Handler<OldFuelBlockConsensus, OldFuelBlockConsensus> {
    type TableInSnapshot = OldFuelBlockConsensus;
    type TableBeingWritten = OldFuelBlockConsensus;
    type DbDesc = OffChain;

    fn process(
        &mut self,
        group: Vec<TableEntry<Self::TableInSnapshot>>,
        tx: &mut StorageTransaction<&mut GenesisDatabase<Self::DbDesc>>,
    ) -> anyhow::Result<()> {
        let blocks = group
            .iter()
            .map(|TableEntry { key, value, .. }| (key, value));
        worker_service::copy_to_old_block_consensus(blocks, tx)?;
        Ok(())
    }
}

impl ImportTable for Handler<OldTransactions, Transactions> {
    type TableInSnapshot = Transactions;
    type TableBeingWritten = OldTransactions;
    type DbDesc = OffChain;

    fn process(
        &mut self,
        group: Vec<TableEntry<Self::TableInSnapshot>>,
        tx: &mut StorageTransaction<&mut GenesisDatabase<Self::DbDesc>>,
    ) -> anyhow::Result<()> {
        let transactions = group
            .iter()
            .map(|TableEntry { key, value, .. }| (key, value));
        worker_service::copy_to_old_transactions(transactions, tx)?;
        Ok(())
    }
}

impl ImportTable for Handler<OldTransactions, OldTransactions> {
    type TableInSnapshot = OldTransactions;
    type TableBeingWritten = OldTransactions;
    type DbDesc = OffChain;

    fn process(
        &mut self,
        group: Vec<TableEntry<Self::TableInSnapshot>>,
        tx: &mut StorageTransaction<&mut GenesisDatabase<Self::DbDesc>>,
    ) -> anyhow::Result<()> {
        let transactions = group
            .iter()
            .map(|TableEntry { key, value, .. }| (key, value));
        worker_service::copy_to_old_transactions(transactions, tx)?;
        Ok(())
    }
}

impl ImportTable for Handler<SpentMessages, SpentMessages> {
    type TableInSnapshot = SpentMessages;
    type TableBeingWritten = SpentMessages;
    type DbDesc = OffChain;

    fn process(
        &mut self,
        group: Vec<TableEntry<Self::TableInSnapshot>>,
        tx: &mut StorageTransaction<&mut GenesisDatabase<Self::DbDesc>>,
    ) -> anyhow::Result<()> {
        for entry in group {
            tx.storage_as_mut::<SpentMessages>()
                .insert(&entry.key, &entry.value)?;
        }
        Ok(())
    }
}

impl ImportTable for Handler<FuelBlockIdsToHeights, FuelBlocks> {
    type TableInSnapshot = FuelBlocks;
    type TableBeingWritten = FuelBlockIdsToHeights;
    type DbDesc = OffChain;

    fn process(
        &mut self,
        group: Vec<TableEntry<Self::TableInSnapshot>>,
        tx: &mut StorageTransaction<&mut GenesisDatabase<Self::DbDesc>>,
    ) -> anyhow::Result<()> {
        for entry in group {
            tx.storage_as_mut::<FuelBlockIdsToHeights>()
                .insert(&entry.value.id(), &entry.key)?;
        }
        Ok(())
    }
}

impl ImportTable for Handler<FuelBlockIdsToHeights, OldFuelBlocks> {
    type TableInSnapshot = OldFuelBlocks;
    type TableBeingWritten = FuelBlockIdsToHeights;
    type DbDesc = OffChain;

    fn process(
        &mut self,
        group: Vec<TableEntry<Self::TableInSnapshot>>,
        tx: &mut StorageTransaction<&mut GenesisDatabase<Self::DbDesc>>,
    ) -> anyhow::Result<()> {
        for entry in group {
            tx.storage_as_mut::<FuelBlockIdsToHeights>()
                .insert(&entry.value.id(), &entry.key)?;
        }
        Ok(())
    }
}<|MERGE_RESOLUTION|>--- conflicted
+++ resolved
@@ -43,18 +43,13 @@
     Handler,
 };
 
-<<<<<<< HEAD
-// We always want to enable balances and coins to spend indexation if we're starting at genesis.
-const BALANCES_INDEXATION_ENABLED: bool = true;
-const COINS_TO_SPEND_INDEXATION_ENABLED: bool = true;
-=======
 fn balances_indexation_enabled() -> bool {
     use std::sync::OnceLock;
 
     static BALANCES_INDEXATION_ENABLED: OnceLock<bool> = OnceLock::new();
 
     *BALANCES_INDEXATION_ENABLED.get_or_init(|| {
-        // During re-genesis process the metadata is always doesn't exist.
+        // During re-genesis process the metadata never exist.
         let metadata = None;
         let indexation_availability =
             crate::database::database_description::indexation_availability::<OffChain>(
@@ -64,7 +59,24 @@
             .contains(&crate::database::database_description::IndexationKind::Balances)
     })
 }
->>>>>>> be9b7429
+
+fn coins_to_spend_indexation_enabled() -> bool {
+    use std::sync::OnceLock;
+
+    static COINS_TO_SPEND_INDEXATION_ENABLED: OnceLock<bool> = OnceLock::new();
+
+    *COINS_TO_SPEND_INDEXATION_ENABLED.get_or_init(|| {
+        // During re-genesis process the metadata never exist.
+        let metadata = None;
+        let indexation_availability =
+            crate::database::database_description::indexation_availability::<OffChain>(
+                metadata,
+            );
+        indexation_availability.contains(
+            &crate::database::database_description::IndexationKind::CoinsToSpend,
+        )
+    })
+}
 
 impl ImportTable for Handler<TransactionStatuses, TransactionStatuses> {
     type TableInSnapshot = TransactionStatuses;
@@ -136,13 +148,9 @@
         worker_service::process_executor_events(
             events,
             tx,
-<<<<<<< HEAD
-            BALANCES_INDEXATION_ENABLED,
-            COINS_TO_SPEND_INDEXATION_ENABLED,
+            balances_indexation_enabled(),
+            coins_to_spend_indexation_enabled(),
             &self.base_asset_id,
-=======
-            balances_indexation_enabled(),
->>>>>>> be9b7429
         )?;
         Ok(())
     }
@@ -164,13 +172,9 @@
         worker_service::process_executor_events(
             events,
             tx,
-<<<<<<< HEAD
-            BALANCES_INDEXATION_ENABLED,
-            COINS_TO_SPEND_INDEXATION_ENABLED,
+            balances_indexation_enabled(),
+            coins_to_spend_indexation_enabled(),
             &self.base_asset_id,
-=======
-            balances_indexation_enabled(),
->>>>>>> be9b7429
         )?;
         Ok(())
     }
