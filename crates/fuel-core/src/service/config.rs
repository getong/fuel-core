use clap::ValueEnum;
use fuel_core_poa::signer::SignMode;
use std::{
    num::NonZeroU64,
    path::PathBuf,
    time::Duration,
};
use strum_macros::{
    Display,
    EnumString,
    EnumVariantNames,
};

use fuel_core_chain_config::SnapshotReader;
#[cfg(feature = "test-helpers")]
use fuel_core_chain_config::{
    ChainConfig,
    StateConfig,
};
pub use fuel_core_consensus_module::RelayerConsensusConfig;
pub use fuel_core_importer;
#[cfg(feature = "p2p")]
use fuel_core_p2p::config::{
    Config as P2PConfig,
    NotInitialized,
};
pub use fuel_core_poa::Trigger;
#[cfg(feature = "relayer")]
use fuel_core_relayer::Config as RelayerConfig;
use fuel_core_txpool::config::Config as TxPoolConfig;
use fuel_core_types::blockchain::header::StateTransitionBytecodeVersion;

use crate::{
    combined_database::CombinedDatabaseConfig,
    graphql_api::{
        worker_service::DaCompressionConfig,
        ServiceConfig as GraphQLConfig,
    },
};

#[derive(Clone, Debug)]
pub struct Config {
    pub graphql_config: GraphQLConfig,
    pub combined_db_config: CombinedDatabaseConfig,
    pub snapshot_reader: SnapshotReader,
    pub continue_on_error: bool,
    /// When `true`:
    /// - Enables manual block production.
    /// - Enables debugger endpoint.
    /// - Allows setting `utxo_validation` to `false`.
    pub debug: bool,
    // default to false until downstream consumers stabilize
    pub utxo_validation: bool,
    pub native_executor_version: Option<StateTransitionBytecodeVersion>,
    pub block_production: Trigger,
    pub predefined_blocks_path: Option<PathBuf>,
    pub vm: VMConfig,
    pub txpool: TxPoolConfig,
    pub block_producer: fuel_core_producer::Config,
    pub starting_exec_gas_price: u64,
    pub exec_gas_price_change_percent: u16,
    pub min_exec_gas_price: u64,
    pub exec_gas_price_threshold_percent: u8,
    pub da_committer_url: Option<String>,
    pub da_poll_interval: Option<u32>,
    pub da_compression: DaCompressionConfig,
    pub block_importer: fuel_core_importer::Config,
    #[cfg(feature = "relayer")]
    pub relayer: Option<RelayerConfig>,
    #[cfg(feature = "p2p")]
    pub p2p: Option<P2PConfig<NotInitialized>>,
    #[cfg(feature = "p2p")]
    pub sync: fuel_core_sync::Config,
    pub consensus_signer: SignMode,
    pub name: String,
    pub relayer_consensus_config: fuel_core_consensus_module::RelayerConsensusConfig,
    /// The number of reserved peers to connect to before starting to sync.
    pub min_connected_reserved_peers: usize,
    /// Time to wait after receiving the latest block before considered to be Synced.
    pub time_until_synced: Duration,
    /// The size of the memory pool in number of `MemoryInstance`s.
    pub memory_pool_size: usize,
    pub da_gas_price_factor: NonZeroU64,
    pub min_da_gas_price: u64,
    pub max_da_gas_price_change_percent: u16,
    pub da_p_component: i64,
    pub da_d_component: i64,
    pub activity_normal_range_size: u16,
    pub activity_capped_range_size: u16,
    pub activity_decrease_range_size: u16,
    pub block_activity_threshold: u8,
}

impl Config {
    #[cfg(feature = "test-helpers")]
    pub fn local_node() -> Self {
        Self::local_node_with_state_config(StateConfig::local_testnet())
    }

    #[cfg(feature = "test-helpers")]
    pub fn local_node_with_state_config(state_config: StateConfig) -> Self {
        Self::local_node_with_configs(ChainConfig::local_testnet(), state_config)
    }

    #[cfg(feature = "test-helpers")]
    pub fn local_node_with_configs(
        chain_config: ChainConfig,
        state_config: StateConfig,
    ) -> Self {
        Self::local_node_with_reader(
            SnapshotReader::new_in_memory(chain_config, state_config),
            None,
        )
    }

    #[cfg(feature = "test-helpers")]
<<<<<<< HEAD
    pub fn local_node_with_reader(
        snapshot_reader: SnapshotReader,
        da_committer_url: Option<String>,
    ) -> Self {
=======
    pub fn local_node_with_reader(snapshot_reader: SnapshotReader) -> Self {
        use crate::state::rocks_db::DatabaseConfig;

>>>>>>> 8bd41039
        let block_importer = fuel_core_importer::Config::new(false);
        let latest_block = snapshot_reader.last_block_config();
        // In tests, we always want to use the native executor as a default configuration.
        let native_executor_version = latest_block
            .map(|last_block| last_block.state_transition_version.saturating_add(1))
            .unwrap_or(
                fuel_core_types::blockchain::header::LATEST_STATE_TRANSITION_VERSION,
            );

        let utxo_validation = false;

        let combined_db_config = CombinedDatabaseConfig {
            // Set the cache for tests = 10MB
            #[cfg(feature = "rocksdb")]
            database_config: DatabaseConfig {
                cache_capacity: Some(10 * 1024 * 1024),
                columns_policy: Default::default(),
                max_fds: 512,
            },
            database_path: Default::default(),
            #[cfg(feature = "rocksdb")]
            database_type: DbType::RocksDb,
            #[cfg(not(feature = "rocksdb"))]
            database_type: DbType::InMemory,
            #[cfg(feature = "rocksdb")]
            state_rewind_policy:
                crate::state::historical_rocksdb::StateRewindPolicy::RewindFullRange,
        };
        let starting_gas_price = 0;
        let gas_price_change_percent = 0;
        let min_gas_price = 0;
        let gas_price_threshold_percent = 50;

        Self {
            graphql_config: GraphQLConfig {
                addr: std::net::SocketAddr::new(
                    std::net::Ipv4Addr::new(127, 0, 0, 1).into(),
                    0,
                ),
                number_of_threads: 0,
                database_batch_size: 100,
                max_queries_depth: 16,
                max_queries_complexity: 80000,
                max_queries_recursive_depth: 16,
                max_queries_resolver_recursive_depth: 1,
                max_queries_directives: 10,
                max_concurrent_queries: 1024,
                request_body_bytes_limit: 16 * 1024 * 1024,
                query_log_threshold_time: Duration::from_secs(2),
                api_request_timeout: Duration::from_secs(60),
                costs: Default::default(),
            },
            combined_db_config,
            continue_on_error: false,
            debug: true,
            utxo_validation,
            native_executor_version: Some(native_executor_version),
            snapshot_reader,
            block_production: Trigger::Instant,
            predefined_blocks_path: None,
            vm: Default::default(),
            txpool: TxPoolConfig {
                utxo_validation,
                max_txs_ttl: Duration::from_secs(60 * 100000000),
                ..Default::default()
            },
            block_producer: fuel_core_producer::Config {
                ..Default::default()
            },
            da_compression: DaCompressionConfig::Disabled,
            starting_exec_gas_price: starting_gas_price,
            exec_gas_price_change_percent: gas_price_change_percent,
            min_exec_gas_price: min_gas_price,
            exec_gas_price_threshold_percent: gas_price_threshold_percent,
            block_importer,
            #[cfg(feature = "relayer")]
            relayer: None,
            #[cfg(feature = "p2p")]
            p2p: Some(P2PConfig::<NotInitialized>::default("test_network")),
            #[cfg(feature = "p2p")]
            sync: fuel_core_sync::Config::default(),
            consensus_signer: SignMode::Key(fuel_core_types::secrecy::Secret::new(
                fuel_core_chain_config::default_consensus_dev_key().into(),
            )),
            name: String::default(),
            relayer_consensus_config: Default::default(),
            min_connected_reserved_peers: 0,
            time_until_synced: Duration::ZERO,
            memory_pool_size: 4,
            da_gas_price_factor: NonZeroU64::new(100).expect("100 is not zero"),
            min_da_gas_price: 0,
            max_da_gas_price_change_percent: 0,
            da_p_component: 0,
            da_d_component: 0,
            activity_normal_range_size: 0,
            activity_capped_range_size: 0,
            activity_decrease_range_size: 0,
            da_committer_url,
            block_activity_threshold: 0,
            da_poll_interval: Some(10),
        }
    }

    // TODO: Rework our configs system to avoid nesting of the same configs.
    pub fn make_config_consistent(mut self) -> Config {
        if !self.debug && !self.utxo_validation {
            tracing::warn!(
                "The `utxo_validation` should be `true` with disabled `debug`"
            );
            self.utxo_validation = true;
        }

        if self.txpool.utxo_validation != self.utxo_validation {
            tracing::warn!("The `utxo_validation` of `TxPool` was inconsistent");
            self.txpool.utxo_validation = self.utxo_validation;
        }

        self
    }
}

impl From<&Config> for fuel_core_poa::Config {
    fn from(config: &Config) -> Self {
        fuel_core_poa::Config {
            trigger: config.block_production,
            signer: config.consensus_signer.clone(),
            metrics: false,
            min_connected_reserved_peers: config.min_connected_reserved_peers,
            time_until_synced: config.time_until_synced,
            chain_id: config
                .snapshot_reader
                .chain_config()
                .consensus_parameters
                .chain_id(),
        }
    }
}

#[derive(Clone, Debug, Default)]
pub struct VMConfig {
    pub backtrace: bool,
}

#[derive(
    Clone, Copy, Debug, Display, Eq, PartialEq, EnumString, EnumVariantNames, ValueEnum,
)]
#[strum(serialize_all = "kebab_case")]
pub enum DbType {
    InMemory,
    RocksDb,
}<|MERGE_RESOLUTION|>--- conflicted
+++ resolved
@@ -114,16 +114,11 @@
     }
 
     #[cfg(feature = "test-helpers")]
-<<<<<<< HEAD
     pub fn local_node_with_reader(
         snapshot_reader: SnapshotReader,
         da_committer_url: Option<String>,
     ) -> Self {
-=======
-    pub fn local_node_with_reader(snapshot_reader: SnapshotReader) -> Self {
         use crate::state::rocks_db::DatabaseConfig;
-
->>>>>>> 8bd41039
         let block_importer = fuel_core_importer::Config::new(false);
         let latest_block = snapshot_reader.last_block_config();
         // In tests, we always want to use the native executor as a default configuration.
