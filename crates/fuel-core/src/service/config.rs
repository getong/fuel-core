use clap::ValueEnum;
use fuel_core_poa::signer::SignMode;
use std::{
    num::NonZeroU64,
    path::PathBuf,
    time::Duration,
};
<<<<<<< HEAD
=======

use clap::ValueEnum;
>>>>>>> 01fb27aa
use strum_macros::{
    Display,
    EnumString,
    EnumVariantNames,
};

use fuel_core_chain_config::SnapshotReader;
#[cfg(feature = "test-helpers")]
use fuel_core_chain_config::{
    ChainConfig,
    StateConfig,
};
pub use fuel_core_consensus_module::RelayerConsensusConfig;
pub use fuel_core_importer;
#[cfg(feature = "p2p")]
use fuel_core_p2p::config::{
    Config as P2PConfig,
    NotInitialized,
};
pub use fuel_core_poa::Trigger;
#[cfg(feature = "relayer")]
use fuel_core_relayer::Config as RelayerConfig;
use fuel_core_txpool::config::Config as TxPoolConfig;
use fuel_core_types::{
    blockchain::header::StateTransitionBytecodeVersion,
    signer::SignMode,
};

use crate::{
    combined_database::CombinedDatabaseConfig,
    graphql_api::{
        worker_service::DaCompressionConfig,
        ServiceConfig as GraphQLConfig,
    },
};

#[derive(Clone, Debug)]
pub struct Config {
    pub graphql_config: GraphQLConfig,
    pub combined_db_config: CombinedDatabaseConfig,
    pub snapshot_reader: SnapshotReader,
    pub continue_on_error: bool,
    /// When `true`:
    /// - Enables manual block production.
    /// - Enables debugger endpoint.
    /// - Allows setting `utxo_validation` to `false`.
    pub debug: bool,
    // default to false until downstream consumers stabilize
    pub utxo_validation: bool,
    pub native_executor_version: Option<StateTransitionBytecodeVersion>,
    pub block_production: Trigger,
    pub predefined_blocks_path: Option<PathBuf>,
    pub vm: VMConfig,
    pub txpool: TxPoolConfig,
    pub block_producer: fuel_core_producer::Config,
    pub starting_exec_gas_price: u64,
    pub exec_gas_price_change_percent: u16,
    pub min_exec_gas_price: u64,
    pub exec_gas_price_threshold_percent: u8,
    pub da_committer_url: Option<String>,
    pub da_poll_interval: Option<u32>,
    pub da_compression: DaCompressionConfig,
    pub block_importer: fuel_core_importer::Config,
    #[cfg(feature = "relayer")]
    pub relayer: Option<RelayerConfig>,
    #[cfg(feature = "p2p")]
    pub p2p: Option<P2PConfig<NotInitialized>>,
    #[cfg(feature = "p2p")]
    pub sync: fuel_core_sync::Config,
    #[cfg(feature = "shared-sequencer")]
    pub shared_sequencer: fuel_core_shared_sequencer::Config,
    pub consensus_signer: SignMode,
    pub name: String,
    pub relayer_consensus_config: fuel_core_consensus_module::RelayerConsensusConfig,
    /// The number of reserved peers to connect to before starting to sync.
    pub min_connected_reserved_peers: usize,
    /// Time to wait after receiving the latest block before considered to be Synced.
    pub time_until_synced: Duration,
    /// The size of the memory pool in number of `MemoryInstance`s.
    pub memory_pool_size: usize,
    pub da_gas_price_factor: NonZeroU64,
    pub min_da_gas_price: u64,
    pub max_da_gas_price_change_percent: u16,
    pub da_p_component: i64,
    pub da_d_component: i64,
    pub activity_normal_range_size: u16,
    pub activity_capped_range_size: u16,
    pub activity_decrease_range_size: u16,
    pub block_activity_threshold: u8,
}

impl Config {
    #[cfg(feature = "test-helpers")]
    pub fn local_node() -> Self {
        Self::local_node_with_state_config(StateConfig::local_testnet())
    }

    #[cfg(feature = "test-helpers")]
    pub fn local_node_with_state_config(state_config: StateConfig) -> Self {
        Self::local_node_with_configs(ChainConfig::local_testnet(), state_config)
    }

    #[cfg(feature = "test-helpers")]
    pub fn local_node_with_configs(
        chain_config: ChainConfig,
        state_config: StateConfig,
    ) -> Self {
        Self::local_node_with_reader(
            SnapshotReader::new_in_memory(chain_config, state_config),
            None,
        )
    }

    #[cfg(feature = "test-helpers")]
    pub fn local_node_with_reader(
        snapshot_reader: SnapshotReader,
        da_committer_url: Option<String>,
    ) -> Self {
        use crate::state::rocks_db::DatabaseConfig;
        let block_importer = fuel_core_importer::Config::new(false);
        let latest_block = snapshot_reader.last_block_config();
        // In tests, we always want to use the native executor as a default configuration.
        let native_executor_version = latest_block
            .map(|last_block| last_block.state_transition_version.saturating_add(1))
            .unwrap_or(
                fuel_core_types::blockchain::header::LATEST_STATE_TRANSITION_VERSION,
            );

        let utxo_validation = false;

        let combined_db_config = CombinedDatabaseConfig {
            // Set the cache for tests = 10MB
            #[cfg(feature = "rocksdb")]
            database_config: DatabaseConfig {
                cache_capacity: Some(10 * 1024 * 1024),
                columns_policy: Default::default(),
                max_fds: 512,
            },
            database_path: Default::default(),
            #[cfg(feature = "rocksdb")]
            database_type: DbType::RocksDb,
            #[cfg(not(feature = "rocksdb"))]
            database_type: DbType::InMemory,
            #[cfg(feature = "rocksdb")]
            state_rewind_policy:
                crate::state::historical_rocksdb::StateRewindPolicy::RewindFullRange,
        };
        let starting_gas_price = 0;
        let gas_price_change_percent = 0;
        let min_gas_price = 0;
        let gas_price_threshold_percent = 50;

        Self {
            graphql_config: GraphQLConfig {
                addr: std::net::SocketAddr::new(
                    std::net::Ipv4Addr::new(127, 0, 0, 1).into(),
                    0,
                ),
                number_of_threads: 0,
                database_batch_size: 100,
                max_queries_depth: 16,
                max_queries_complexity: 80000,
                max_queries_recursive_depth: 16,
                max_queries_resolver_recursive_depth: 1,
                max_queries_directives: 10,
                max_concurrent_queries: 1024,
                request_body_bytes_limit: 16 * 1024 * 1024,
                query_log_threshold_time: Duration::from_secs(2),
                api_request_timeout: Duration::from_secs(60),
                costs: Default::default(),
            },
            combined_db_config,
            continue_on_error: false,
            debug: true,
            utxo_validation,
            native_executor_version: Some(native_executor_version),
            snapshot_reader,
            block_production: Trigger::Instant,
            predefined_blocks_path: None,
            vm: Default::default(),
            txpool: TxPoolConfig {
                utxo_validation,
                max_txs_ttl: Duration::from_secs(60 * 100000000),
                ..Default::default()
            },
            block_producer: fuel_core_producer::Config {
                ..Default::default()
            },
            da_compression: DaCompressionConfig::Disabled,
            starting_exec_gas_price: starting_gas_price,
            exec_gas_price_change_percent: gas_price_change_percent,
            min_exec_gas_price: min_gas_price,
            exec_gas_price_threshold_percent: gas_price_threshold_percent,
            block_importer,
            #[cfg(feature = "relayer")]
            relayer: None,
            #[cfg(feature = "p2p")]
            p2p: Some(P2PConfig::<NotInitialized>::default("test_network")),
            #[cfg(feature = "p2p")]
            sync: fuel_core_sync::Config::default(),
            #[cfg(feature = "shared-sequencer")]
            shared_sequencer: fuel_core_shared_sequencer::Config::local_node(),
            consensus_signer: SignMode::Key(fuel_core_types::secrecy::Secret::new(
                fuel_core_chain_config::default_consensus_dev_key().into(),
            )),
            name: String::default(),
            relayer_consensus_config: Default::default(),
            min_connected_reserved_peers: 0,
            time_until_synced: Duration::ZERO,
            memory_pool_size: 4,
            da_gas_price_factor: NonZeroU64::new(100).expect("100 is not zero"),
            min_da_gas_price: 0,
            max_da_gas_price_change_percent: 0,
            da_p_component: 0,
            da_d_component: 0,
            activity_normal_range_size: 0,
            activity_capped_range_size: 0,
            activity_decrease_range_size: 0,
            da_committer_url,
            block_activity_threshold: 0,
            da_poll_interval: Some(10),
        }
    }

    // TODO: Rework our configs system to avoid nesting of the same configs.
    pub fn make_config_consistent(mut self) -> Config {
        if !self.debug && !self.utxo_validation {
            tracing::warn!(
                "The `utxo_validation` should be `true` with disabled `debug`"
            );
            self.utxo_validation = true;
        }

        if self.txpool.utxo_validation != self.utxo_validation {
            tracing::warn!("The `utxo_validation` of `TxPool` was inconsistent");
            self.txpool.utxo_validation = self.utxo_validation;
        }

        self
    }
}

impl From<&Config> for fuel_core_poa::Config {
    fn from(config: &Config) -> Self {
        fuel_core_poa::Config {
            trigger: config.block_production,
            signer: config.consensus_signer.clone(),
            metrics: false,
            min_connected_reserved_peers: config.min_connected_reserved_peers,
            time_until_synced: config.time_until_synced,
            chain_id: config
                .snapshot_reader
                .chain_config()
                .consensus_parameters
                .chain_id(),
        }
    }
}

#[derive(Clone, Debug, Default)]
pub struct VMConfig {
    pub backtrace: bool,
}

#[derive(
    Clone, Copy, Debug, Display, Eq, PartialEq, EnumString, EnumVariantNames, ValueEnum,
)]
#[strum(serialize_all = "kebab_case")]
pub enum DbType {
    InMemory,
    RocksDb,
}<|MERGE_RESOLUTION|>--- conflicted
+++ resolved
@@ -1,15 +1,9 @@
 use clap::ValueEnum;
-use fuel_core_poa::signer::SignMode;
 use std::{
     num::NonZeroU64,
     path::PathBuf,
     time::Duration,
 };
-<<<<<<< HEAD
-=======
-
-use clap::ValueEnum;
->>>>>>> 01fb27aa
 use strum_macros::{
     Display,
     EnumString,
