--- conflicted
+++ resolved
@@ -264,16 +264,10 @@
     fn read(
         &self,
         key: &BlobId,
-<<<<<<< HEAD
-        buf: &mut [u8],
-    ) -> Result<Option<usize>, Self::Error> {
-        StorageRead::<BlobData>::read(self.on_chain.as_ref(), key, buf)
-=======
         offset: usize,
         buf: &mut [u8],
     ) -> Result<Option<usize>, Self::Error> {
         StorageRead::<BlobData>::read(self.on_chain.as_ref(), key, offset, buf)
->>>>>>> d6e4bb9e
     }
 
     fn read_alloc(&self, key: &BlobId) -> Result<Option<Vec<u8>>, Self::Error> {
