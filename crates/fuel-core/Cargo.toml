[package]
authors = { workspace = true }
categories = ["concurrency", "cryptography::cryptocurrencies", "emulators"]
description = "Fuel client library is aggregation of all fuels service. It contains the all business logic of the fuel protocol."
edition = { workspace = true }
homepage = { workspace = true }
keywords = ["blockchain", "cryptocurrencies", "fuel-vm", "vm"]
license = { workspace = true }
name = "fuel-core"
repository = { workspace = true }
version = { workspace = true }

[dependencies]
anyhow = { workspace = true }
async-graphql = { version = "7.0.11", features = [
  "playground",
  "tracing",
], default-features = false }
async-trait = { workspace = true }
axum = { workspace = true }
clap = { workspace = true, features = ["derive"] }
derive_more = { version = "0.99" }
enum-iterator = { workspace = true }
fuel-core-chain-config = { workspace = true, features = ["std"] }
fuel-core-compression = { workspace = true }
fuel-core-consensus-module = { workspace = true }
fuel-core-database = { workspace = true }
fuel-core-executor = { workspace = true, features = ["std"] }
fuel-core-gas-price-service = { workspace = true }
fuel-core-importer = { workspace = true }
fuel-core-metrics = { workspace = true }
fuel-core-p2p = { workspace = true, optional = true }
fuel-core-poa = { workspace = true }
fuel-core-producer = { workspace = true }
fuel-core-relayer = { workspace = true, optional = true }
fuel-core-services = { workspace = true }
fuel-core-storage = { workspace = true }
fuel-core-sync = { workspace = true, optional = true }
fuel-core-txpool = { workspace = true }
fuel-core-types = { workspace = true, features = ["alloc", "serde"] }
fuel-core-upgradable-executor = { workspace = true }
futures = { workspace = true }
hex = { workspace = true }
hyper = { workspace = true }
indicatif = { workspace = true, default-features = true }
itertools = { workspace = true }
num_cpus = { version = "1.16.0", optional = true }
<<<<<<< HEAD
parking_lot = { workspace = true }
=======
paste = { workspace = true }
>>>>>>> f674fa16
postcard = { workspace = true, optional = true }
rand = { workspace = true }
rocksdb = { version = "0.21", default-features = false, features = [
  "lz4",
  "multi-threaded-cf",
], optional = true }
serde = { workspace = true, features = ["derive"] }
serde_json = { workspace = true, features = ["raw_value"] }
strum = { workspace = true, features = ["derive"] }
strum_macros = { workspace = true }
tempfile = { workspace = true, optional = true }
thiserror = "1.0"
tokio = { workspace = true, features = ["macros", "rt-multi-thread"] }
tokio-rayon = { workspace = true }
tokio-stream = { workspace = true, features = ["sync"] }
tokio-util = { workspace = true }
tower = { version = "0.4", features = ["limit"] }
tower-http = { version = "0.4", features = ["set-header", "trace", "timeout"] }
tracing = { workspace = true }
uuid = { version = "1.1", features = ["v4"] }

[dev-dependencies]
assert_matches = "1.5"
fuel-core = { path = ".", features = ["smt", "test-helpers"] }
fuel-core-executor = { workspace = true, features = ["std", "test-helpers"] }
fuel-core-services = { path = "./../services", features = ["test-helpers"] }
fuel-core-storage = { path = "./../storage", features = ["test-helpers"] }
fuel-core-trace = { path = "./../trace" }
fuel-core-types = { path = "./../types", features = ["test-helpers"] }
fuel-core-upgradable-executor = { workspace = true, features = [
  "test-helpers",
] }
mockall = { workspace = true }
proptest = { workspace = true }
test-case = { workspace = true }
test-strategy = { workspace = true }

[features]
default = ["rocksdb"]
smt = [
  "fuel-core-storage/smt",
  "fuel-core-executor/smt",
  "fuel-core-upgradable-executor/smt",
]
p2p = ["dep:fuel-core-p2p", "dep:fuel-core-sync"]
relayer = ["dep:fuel-core-relayer"]
rocksdb = ["dep:rocksdb", "dep:tempfile", "dep:num_cpus", "dep:postcard"]
test-helpers = [
  "fuel-core-database/test-helpers",
  "fuel-core-p2p?/test-helpers",
  "fuel-core-storage/test-helpers",
  "fuel-core-chain-config/test-helpers",
  "fuel-core-compression/test-helpers",
  "fuel-core-txpool/test-helpers",
  "fuel-core-services/test-helpers",
  "fuel-core-importer/test-helpers",
]
# features to enable in production, but increase build times
rocksdb-production = ["rocksdb", "rocksdb/jemalloc"]
wasm-executor = ["fuel-core-upgradable-executor/wasm-executor"]<|MERGE_RESOLUTION|>--- conflicted
+++ resolved
@@ -45,11 +45,8 @@
 indicatif = { workspace = true, default-features = true }
 itertools = { workspace = true }
 num_cpus = { version = "1.16.0", optional = true }
-<<<<<<< HEAD
 parking_lot = { workspace = true }
-=======
 paste = { workspace = true }
->>>>>>> f674fa16
 postcard = { workspace = true, optional = true }
 rand = { workspace = true }
 rocksdb = { version = "0.21", default-features = false, features = [
