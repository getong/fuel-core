--- conflicted
+++ resolved
@@ -78,9 +78,6 @@
     )
     .await?;
 
-<<<<<<< HEAD
-    let partial_block = PartialFuelBlock {
-=======
     let transaction_count = transactions.len();
 
     // patch mint transaction
@@ -98,8 +95,7 @@
         anyhow::bail!("Last transaction is not a mint");
     }
 
-    Ok(PartialFuelBlock {
->>>>>>> 8c553d62
+    let partial_block = PartialFuelBlock {
         header: block.partial_block_header(),
         transactions,
     };
