--- conflicted
+++ resolved
@@ -106,11 +106,8 @@
 itertools = "0.10"
 insta = "1.8"
 tempfile = "3.4"
-<<<<<<< HEAD
+tikv-jemallocator = "0.5"
 
 [patch.crates-io]
 fuel-vm = { path="../fuel-vm/fuel-vm" }
-fuel-tx = { path="../fuel-vm/fuel-tx" }
-=======
-tikv-jemallocator = "0.5"
->>>>>>> 75697b3f
+fuel-tx = { path="../fuel-vm/fuel-tx" }