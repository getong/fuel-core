--- conflicted
+++ resolved
@@ -56,7 +56,6 @@
 
 [workspace.dependencies]
 # Workspace members
-<<<<<<< HEAD
 fuel-core = { version = "0.31.0", path = "./crates/fuel-core", default-features = false }
 fuel-core-client-bin = { version = "0.31.0", path = "./bin/fuel-core-client" }
 fuel-core-bin = { version = "0.31.0", path = "./bin/fuel-core" }
@@ -82,32 +81,6 @@
 fuel-core-storage = { version = "0.31.0", path = "./crates/storage", default-features = false }
 fuel-core-trace = { version = "0.31.0", path = "./crates/trace" }
 fuel-core-types = { version = "0.31.0", path = "./crates/types", default-features = false }
-=======
-fuel-core = { version = "0.22.0", path = "./crates/fuel-core", default-features = false }
-fuel-core-client-bin = { version = "0.22.0", path = "./bin/client" }
-fuel-core-bin = { version = "0.22.0", path = "./bin/fuel-core" }
-fuel-core-keygen = { version = "0.22.0", path = "./crates/keygen" }
-fuel-core-keygen-bin = { version = "0.22.0", path = "./bin/keygen" }
-fuel-core-chain-config = { version = "0.22.0", path = "./crates/chain-config", default-features = false }
-fuel-core-client = { version = "0.22.0", path = "./crates/client" }
-fuel-core-database = { version = "0.22.0", path = "./crates/database" }
-fuel-core-metrics = { version = "0.22.0", path = "./crates/metrics" }
-fuel-core-services = { version = "0.22.0", path = "./crates/services" }
-fuel-core-compression = { version = "0.22.0", path = "./crates/compression" }
-fuel-core-consensus-module = { version = "0.22.0", path = "./crates/services/consensus_module" }
-fuel-core-bft = { version = "0.22.0", path = "./crates/services/consensus_module/bft" }
-fuel-core-poa = { version = "0.22.0", path = "./crates/services/consensus_module/poa" }
-fuel-core-executor = { version = "0.22.0", path = "./crates/services/executor" }
-fuel-core-importer = { version = "0.22.0", path = "./crates/services/importer" }
-fuel-core-p2p = { version = "0.22.0", path = "./crates/services/p2p" }
-fuel-core-producer = { version = "0.22.0", path = "./crates/services/producer" }
-fuel-core-relayer = { version = "0.22.0", path = "./crates/services/relayer" }
-fuel-core-sync = { version = "0.22.0", path = "./crates/services/sync" }
-fuel-core-txpool = { version = "0.22.0", path = "./crates/services/txpool" }
-fuel-core-storage = { version = "0.22.0", path = "./crates/storage" }
-fuel-core-trace = { version = "0.22.0", path = "./crates/trace" }
-fuel-core-types = { version = "0.22.0", path = "./crates/types", default-features = false }
->>>>>>> fae559be
 fuel-core-tests = { version = "0.0.0", path = "./tests" }
 fuel-core-upgradable-executor = { version = "0.31.0", path = "./crates/services/upgradable-executor" }
 fuel-core-wasm-executor = { version = "0.31.0", path = "./crates/services/upgradable-executor/wasm-executor", default-features = false }
@@ -115,12 +88,8 @@
 fuel-gas-price-algorithm = { version = "0.31.0", path = "crates/fuel-gas-price-algorithm" }
 
 # Fuel dependencies
-<<<<<<< HEAD
 fuel-vm-private = { path = "../fuel-vm/fuel-vm", package = "fuel-vm", default-features = false }
 # fuel-vm-private = { version = "0.55.0", package = "fuel-vm", default-features = false }
-=======
-fuel-vm-private = { path = "../fuel-vm/fuel-vm", version = "0.45.0", package = "fuel-vm", default-features = false }
->>>>>>> fae559be
 
 # Common dependencies
 anyhow = "1.0"
