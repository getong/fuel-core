--- conflicted
+++ resolved
@@ -30,11 +30,8 @@
 itertools = { workspace = true, optional = true }
 pyroscope = "0.5"
 pyroscope_pprofrs = "0.2"
-<<<<<<< HEAD
 serde = { workspace = true }
-=======
 serde_json = { workspace = true }
->>>>>>> 33848a3d
 tikv-jemallocator = { workspace = true }
 tokio = { workspace = true, features = ["macros", "rt-multi-thread"] }
 tracing = { workspace = true }
