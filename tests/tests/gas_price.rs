#![allow(non_snake_case)]

use crate::helpers::{
    TestContext,
    TestSetupBuilder,
};
use fuel_core::{
    chain_config::{
        ChainConfig,
        StateConfig,
    },
    database::Database,
    service::{
        Config,
        FuelService,
    },
};
use fuel_core_client::client::{
    types::gas_price::LatestGasPrice,
    FuelClient,
};
use fuel_core_gas_price_service::{
    common::fuel_core_storage_adapter::storage::GasPriceMetadata,
    ports::{
        GasPriceData,
        GetMetadataStorage,
    },
    v1::{
        da_source_service::block_committer_costs::{
            fake_server::FakeServer,
            RawDaBlockCosts,
        },
        metadata::V1Metadata,
    },
};
use fuel_core_poa::Trigger;
use fuel_core_storage::{
    transactional::AtomicView,
    StorageAsRef,
};
use fuel_core_types::{
    blockchain::primitives::DaBlockHeight,
    fuel_asm::*,
    fuel_crypto::{
        coins_bip32::ecdsa::signature::rand_core::SeedableRng,
        SecretKey,
    },
    fuel_tx::{
        consensus_parameters::ConsensusParametersV1,
        AssetId,
        ConsensusParameters,
        Finalizable,
        Transaction,
        TransactionBuilder,
    },
    services::executor::TransactionExecutionResult,
};
use rand::Rng;
use std::{
    self,
    iter::repeat,
    ops::Deref,
    time::Duration,
};
use test_helpers::fuel_core_driver::FuelCoreDriver;

fn tx_for_gas_limit(max_fee_limit: Word) -> Transaction {
    TransactionBuilder::script(vec![], vec![])
        .max_fee_limit(max_fee_limit)
        .add_fee_input()
        .finalize()
        .into()
}

fn infinite_loop_tx<R: Rng + rand::CryptoRng>(
    max_fee_limit: Word,
    rng: &mut R,
    asset_id: Option<AssetId>,
) -> Transaction {
    let script = vec![op::jmp(RegId::ZERO)];
    let script_bytes = script.iter().flat_map(|op| op.to_bytes()).collect();
    let mut builder = TransactionBuilder::script(script_bytes, vec![]);
    let asset_id = asset_id.unwrap_or_else(|| *builder.get_params().base_asset_id());
    builder
        .max_fee_limit(max_fee_limit)
        .script_gas_limit(800_000)
        .add_unsigned_coin_input(
            SecretKey::random(rng),
            rng.gen(),
            u32::MAX as u64,
            asset_id,
            Default::default(),
        )
        .finalize()
        .into()
}

fn arb_large_tx<R: Rng + rand::CryptoRng>(
    max_fee_limit: Word,
    rng: &mut R,
    asset_id: Option<AssetId>,
) -> Transaction {
    let mut script: Vec<_> = repeat(op::noop()).take(10_000).collect();
    script.push(op::ret(RegId::ONE));
    let script_bytes = script.iter().flat_map(|op| op.to_bytes()).collect();
    let mut builder = TransactionBuilder::script(script_bytes, vec![]);
    let asset_id = asset_id.unwrap_or_else(|| *builder.get_params().base_asset_id());
    builder
        .max_fee_limit(max_fee_limit)
        .script_gas_limit(600_000)
        .add_unsigned_coin_input(
            SecretKey::random(rng),
            rng.gen(),
            u32::MAX as u64,
            asset_id,
            Default::default(),
        )
        .finalize()
        .into()
}

fn arb_small_tx<R: Rng + rand::CryptoRng>(
    max_fee_limit: Word,
    rng: &mut R,
) -> Transaction {
    let mut script: Vec<_> = repeat(op::noop()).take(10).collect();
    script.push(op::ret(RegId::ONE));
    let script_bytes = script.iter().flat_map(|op| op.to_bytes()).collect();
    let mut builder = TransactionBuilder::script(script_bytes, vec![]);
    let asset_id = *builder.get_params().base_asset_id();
    builder
        .max_fee_limit(max_fee_limit)
        .script_gas_limit(22430)
        .add_unsigned_coin_input(
            SecretKey::random(rng),
            rng.gen(),
            u32::MAX as u64,
            asset_id,
            Default::default(),
        )
        .finalize()
        .into()
}

#[tokio::test]
async fn latest_gas_price__if_no_mint_tx_in_previous_block_gas_price_is_zero() {
    // given
    let node_config = Config::local_node();
    let srv = FuelService::new_node(node_config.clone()).await.unwrap();
    let client = FuelClient::from(srv.bound_address);

    // when
    let LatestGasPrice { gas_price, .. } = client.latest_gas_price().await.unwrap();

    // then
    let expected = 0;
    let actual = gas_price;
    assert_eq!(expected, actual)
}

#[tokio::test]
async fn latest_gas_price__for_single_block_should_be_starting_gas_price() {
    // given
    let mut config = Config::local_node();
    let starting_gas_price = 982;
    config.starting_exec_gas_price = starting_gas_price;
    let srv = FuelService::from_database(Database::default(), config.clone())
        .await
        .unwrap();
    let client = FuelClient::from(srv.bound_address);

    // when
    let tx = tx_for_gas_limit(1);
    let _ = client.submit_and_await_commit(&tx).await.unwrap();
    let LatestGasPrice { gas_price, .. } = client.latest_gas_price().await.unwrap();

    // then
    let expected = starting_gas_price;
    let actual = gas_price;
    assert_eq!(expected, actual)
}

#[tokio::test]
async fn produce_block__raises_gas_price() {
    let _ = tracing_subscriber::fmt()
        .with_max_level(tracing::Level::INFO)
        .try_init();
    // given
    let block_gas_limit = 3_000_000;
    let chain_config = ChainConfig {
        consensus_parameters: ConsensusParameters::V1(ConsensusParametersV1 {
            block_gas_limit,
            ..Default::default()
        }),
        ..ChainConfig::local_testnet()
    };
    let mut node_config =
        Config::local_node_with_configs(chain_config, StateConfig::local_testnet());
    let starting_gas_price = 1_000_000_000;
    let percent = 10;
    let threshold = 50;
    node_config.block_producer.coinbase_recipient = Some([5; 32].into());
    node_config.starting_exec_gas_price = starting_gas_price;
    node_config.exec_gas_price_change_percent = percent;
    node_config.exec_gas_price_threshold_percent = threshold;
    node_config.block_production = Trigger::Never;
    node_config.da_p_component = 0;
    node_config.da_d_component = 0;
    node_config.max_da_gas_price_change_percent = 0;
    node_config.min_da_gas_price = 0;
<<<<<<< HEAD
=======
    node_config.max_da_gas_price = 1;
>>>>>>> ae40ee48

    let srv = FuelService::new_node(node_config.clone()).await.unwrap();
    let client = FuelClient::from(srv.bound_address);
    let mut rng = rand::rngs::StdRng::seed_from_u64(2322u64);

    // when
    let arb_tx_count = 10;
    for i in 0..arb_tx_count {
        let tx = arb_large_tx(18902800 + i as Word, &mut rng, None);
        let _status = client.submit(&tx).await.unwrap();
    }
    // starting gas price
    let _ = client.produce_blocks(1, None).await.unwrap();
    // updated gas price
    let _ = client.produce_blocks(1, None).await.unwrap();

    // then
    let change = starting_gas_price * percent as u64 / 100;
    let expected = starting_gas_price + change;
    let latest = client.latest_gas_price().await.unwrap();
    let actual = latest.gas_price;
    assert_eq!(expected, actual);
}

#[tokio::test]
async fn produce_block__lowers_gas_price() {
    // given
    let block_gas_limit = 3_000_000;
    let chain_config = ChainConfig {
        consensus_parameters: ConsensusParameters::V1(ConsensusParametersV1 {
            block_gas_limit,
            ..Default::default()
        }),
        ..ChainConfig::local_testnet()
    };
    let mut node_config =
        Config::local_node_with_configs(chain_config, StateConfig::local_testnet());
    let starting_gas_price = 1_000_000_000;
    let percent = 10;
    let threshold = 50;
    node_config.block_producer.coinbase_recipient = Some([5; 32].into());
    node_config.starting_exec_gas_price = starting_gas_price;
    node_config.exec_gas_price_change_percent = percent;
    node_config.exec_gas_price_threshold_percent = threshold;
    node_config.block_production = Trigger::Never;
    node_config.da_p_component = 0;
    node_config.da_d_component = 0;
    node_config.max_da_gas_price_change_percent = 0;
    node_config.min_da_gas_price = 0;
<<<<<<< HEAD
=======
    node_config.max_da_gas_price = 1;
>>>>>>> ae40ee48

    let srv = FuelService::new_node(node_config.clone()).await.unwrap();
    let client = FuelClient::from(srv.bound_address);
    let mut rng = rand::rngs::StdRng::seed_from_u64(2322u64);

    // when
    let arb_tx_count = 5;
    for i in 0..arb_tx_count {
        let tx = arb_large_tx(18902800 + i as Word, &mut rng, None);
        let _status = client.submit(&tx).await.unwrap();
    }
    // starting gas price
    let _ = client.produce_blocks(1, None).await.unwrap();
    // updated gas price
    let _ = client.produce_blocks(1, None).await.unwrap();

    // then
    let change = starting_gas_price * percent as u64 / 100;
    let expected = starting_gas_price - change;
    let latest = client.latest_gas_price().await.unwrap();
    let actual = latest.gas_price;
    assert_eq!(expected, actual);
}

#[tokio::test]
async fn produce_block__raises_gas_price_with_default_parameters() {
    // given
    let args = vec![
        "--debug",
        "--poa-instant",
        "false",
        "--coinbase-recipient",
        "0x1111111111111111111111111111111111111111111111111111111111111111",
        "--min-da-gas-price",
        "0",
        "--da-p-component",
        "0",
        "--da-d-component",
        "0",
        "--starting-gas-price",
        "1000",
        "--gas-price-change-percent",
        "10",
        "--max-da-gas-price-change-percent",
        "0",
    ];
    let driver = FuelCoreDriver::spawn(&args).await.unwrap();

    let starting_gas_price = 1000;
    let expected_default_percentage_increase = 10;

    let expected_gas_price =
        starting_gas_price * (100 + expected_default_percentage_increase) / 100;

    let mut rng = rand::rngs::StdRng::seed_from_u64(2322u64);

    let base_asset_id = driver
        .client
        .consensus_parameters(0)
        .await
        .unwrap()
        .unwrap()
        .base_asset_id()
        .clone();

    // when
    let arb_tx_count = 20;
    for _ in 0..arb_tx_count {
        let tx = infinite_loop_tx(200_000_000, &mut rng, Some(base_asset_id));
        let _status = driver.client.submit(&tx).await.unwrap();
    }

    // starting gas price
    let _ = driver.client.produce_blocks(1, None).await.unwrap();

    // updated gas price
    let _ = driver.client.produce_blocks(1, None).await.unwrap();
    let latest_gas_price = driver.client.latest_gas_price().await.unwrap().gas_price;

    assert_eq!(expected_gas_price, latest_gas_price);
}

#[tokio::test]
async fn estimate_gas_price__is_greater_than_actual_price_at_desired_height() {
    // given
    let mut node_config = Config::local_node();
    let starting_gas_price = 1000;
    let percent = 10;
    node_config.starting_exec_gas_price = starting_gas_price;
    node_config.exec_gas_price_change_percent = percent;
    // Always increase
    node_config.exec_gas_price_threshold_percent = 0;

    let srv = FuelService::new_node(node_config.clone()).await.unwrap();
    let client = FuelClient::from(srv.bound_address);

    // when
    let arbitrary_horizon = 10;

    let estimate = client.estimate_gas_price(arbitrary_horizon).await.unwrap();
    let _ = client.produce_blocks(1, None).await.unwrap();
    for _ in 0..arbitrary_horizon {
        let _ = client.produce_blocks(1, None).await.unwrap();
        tokio::time::sleep(Duration::from_millis(10)).await;
    }

    // then
    let latest = client.latest_gas_price().await.unwrap();
    let real = latest.gas_price;
    let estimated = u64::from(estimate.gas_price);
    assert!(estimated >= real);
}

#[tokio::test(flavor = "multi_thread")]
async fn latest_gas_price__if_node_restarts_gets_latest_value() {
    // given
    let args = vec![
        "--debug",
        "--poa-instant",
        "true",
        "--starting-gas-price",
        "1000",
        "--gas-price-change-percent",
        "100",
        "--gas-price-threshold-percent",
        "0",
    ];
    let driver = FuelCoreDriver::spawn(&args).await.unwrap();
    let starting = driver.node.shared.config.starting_exec_gas_price;
    let arb_blocks_to_produce = 10;
    for _ in 0..arb_blocks_to_produce {
        driver.client.produce_blocks(1, None).await.unwrap();
        tokio::time::sleep(Duration::from_millis(10)).await;
    }
    let latest_gas_price = driver.client.latest_gas_price().await.unwrap();
    let LatestGasPrice { gas_price, .. } = latest_gas_price;
    let expected = gas_price;
    assert_ne!(expected, starting);

    // when
    let temp_dir = driver.kill().await;
    let recovered_driver = FuelCoreDriver::spawn_with_directory(temp_dir, &args)
        .await
        .unwrap();

    // then
    let new_latest_gas_price = recovered_driver.client.latest_gas_price().await.unwrap();
    let LatestGasPrice { gas_price, .. } = new_latest_gas_price;
    let actual = gas_price;
    assert_eq!(expected, actual);
    recovered_driver.kill().await;
}

#[tokio::test]
async fn dry_run_opt__zero_gas_price_equal_to_none_gas_price() {
    // given
    let tx = TransactionBuilder::script(
        op::ret(RegId::ONE).to_bytes().into_iter().collect(),
        vec![],
    )
    .add_fee_input()
    .script_gas_limit(1000)
    .max_fee_limit(600000)
    .finalize_as_transaction();

    let mut test_builder = TestSetupBuilder::new(2322u64);
    test_builder.starting_gas_price = 1;
    let TestContext {
        client,
        srv: _dont_drop,
        ..
    } = test_builder.finalize().await;

    // when
    let TransactionExecutionResult::Success {
        total_fee,
        total_gas,
        ..
    } = client
        .dry_run_opt(&[tx.clone()], Some(false), None)
        .await
        .unwrap()
        .pop()
        .unwrap()
        .result
    else {
        panic!("dry run should have succeeded");
    };

    let TransactionExecutionResult::Success {
        total_fee: total_fee_zero_gas_price,
        total_gas: total_gas_zero_gas_price,
        ..
    } = client
        .dry_run_opt(&[tx], Some(false), Some(0))
        .await
        .unwrap()
        .pop()
        .unwrap()
        .result
    else {
        panic!("dry run should have succeeded");
    };

    // then
    assert_ne!(total_fee, total_fee_zero_gas_price);
    assert_eq!(total_fee_zero_gas_price, 0);

    assert_eq!(total_gas, total_gas_zero_gas_price);
}

#[tokio::test(flavor = "multi_thread")]
async fn startup__can_override_gas_price_values_by_changing_config() {
    // given
    let args = vec![
        "--debug",
        "--poa-instant",
        "true",
        "--gas-price-change-percent",
        "0",
        "--gas-price-threshold-percent",
        "0",
        "--min-gas-price",
        "0",
    ];
    let driver = FuelCoreDriver::spawn(&args).await.unwrap();
    driver.client.produce_blocks(1, None).await.unwrap();
    let temp_dir = driver.kill().await;

    // when
    let new_args = vec![
        "--debug",
        "--poa-instant",
        "true",
        "--gas-price-change-percent",
        "11",
        "--gas-price-threshold-percent",
        "22",
        "--min-gas-price",
        "33",
    ];
    let recovered_driver = FuelCoreDriver::spawn_with_directory(temp_dir, &new_args)
        .await
        .unwrap();

    // then
    recovered_driver
        .client
        .produce_blocks(1, None)
        .await
        .unwrap();
    tokio::time::sleep(Duration::from_millis(10)).await;
    let new_height = 2;

    let recovered_database = &recovered_driver.node.shared.database;
    let recovered_view = recovered_database.gas_price().latest_view().unwrap();
    let new_metadata = recovered_view
        .storage::<GasPriceMetadata>()
        .get(&new_height.into())
        .unwrap()
        .unwrap()
        .deref()
        .clone();

    let V1Metadata {
        l2_block_height, ..
    } = new_metadata.try_into().unwrap();
    assert_eq!(l2_block_height, new_height);
    recovered_driver.kill().await;
}

#[test]
fn produce_block__l1_committed_block_affects_gas_price() {
    let rt = tokio::runtime::Runtime::new().unwrap();
    // set up chain with single unrecorded block
    let mut args = vec![
        "--debug",
        "--poa-instant",
        "true",
        "--min-da-gas-price",
        "100",
    ];

    let mut default_args = args.clone();
    default_args.extend([
        "--da-p-component",
        "0",
        "--da-d-component",
        "0",
        "--starting-gas-price",
        "0",
        "--gas-price-change-percent",
        "0",
        "--max-da-gas-price-change-percent",
        "0",
    ]);

    let (first_gas_price, temp_dir) = rt.block_on(async {
        let driver = FuelCoreDriver::spawn(&default_args).await.unwrap();
        driver.client.produce_blocks(1, None).await.unwrap();
        let first_gas_price: u64 = driver
            .client
            .estimate_gas_price(0)
            .await
            .unwrap()
            .gas_price
            .into();
        tokio::time::sleep(Duration::from_millis(100)).await;
        let temp_dir = driver.kill().await;
        (first_gas_price, temp_dir)
    });

    assert_eq!(100u64, first_gas_price);

    let mut mock = FakeServer::new();
    let url = mock.url();
    let costs = RawDaBlockCosts {
        id: 1,
        start_height: 1,
        end_height: 1,
        da_block_height: DaBlockHeight(100),
        cost: 100,
        size: 100,
    };
    mock.add_response(costs);

    // add the da committer url to the args
    args.extend(&[
        "--da-committer-url",
        &url,
        "--da-poll-interval",
        "1",
        "--da-p-component",
        "1",
        "--max-da-gas-price-change-percent",
        "100",
    ]);

    // when
    let new_gas_price = rt
        .block_on(async {
            let driver = FuelCoreDriver::spawn_with_directory(temp_dir, &args)
                .await
                .unwrap();
            tokio::time::sleep(Duration::from_millis(20)).await;
            // Won't accept DA costs until l2_height is > 1
            driver.client.produce_blocks(1, None).await.unwrap();
            // Wait for DaBlockCosts to be accepted
            tokio::time::sleep(Duration::from_millis(2)).await;
            // Produce new block to update gas price
            driver.client.produce_blocks(1, None).await.unwrap();
            tokio::time::sleep(Duration::from_millis(20)).await;
            driver.client.estimate_gas_price(0).await.unwrap().gas_price
        })
        .into();

    // then
    assert!(first_gas_price < new_gas_price);
    rt.shutdown_timeout(tokio::time::Duration::from_millis(100));
}

#[test]
fn run__if_metadata_is_behind_l2_then_will_catch_up() {
    let _ = tracing_subscriber::fmt()
        .with_max_level(tracing::Level::DEBUG)
        .try_init();

    // given
    // produce 100 blocks
    let args = vec![
        "--debug",
        "--poa-instant",
        "true",
        "--min-da-gas-price",
        "100",
    ];
    let rt = tokio::runtime::Runtime::new().unwrap();
    let temp_dir = rt.block_on(async {
        let driver = FuelCoreDriver::spawn(&args).await.unwrap();
        driver.client.produce_blocks(100, None).await.unwrap();
        tokio::time::sleep(Duration::from_millis(100)).await;
        driver.kill().await
    });

    // rollback 50 blocks
    let temp_dir = rt.block_on(async {
        let driver = FuelCoreDriver::spawn_with_directory(temp_dir, &args)
            .await
            .unwrap();
        for _ in 0..50 {
            driver
                .node
                .shared
                .database
                .gas_price()
                .rollback_last_block()
                .unwrap();
            let gas_price_db_height = driver
                .node
                .shared
                .database
                .gas_price()
                .latest_height()
                .unwrap();
            tracing::info!("gas price db height: {:?}", gas_price_db_height);
        }
        driver.kill().await
    });

    // when
    // restart node
    rt.block_on(async {
        let driver = FuelCoreDriver::spawn_with_directory(temp_dir, &args)
            .await
            .unwrap();
        let onchain_db_height = driver
            .node
            .shared
            .database
            .on_chain()
            .latest_height_from_metadata()
            .unwrap()
            .unwrap();
        let gas_price_db_height = driver
            .node
            .shared
            .database
            .gas_price()
            .latest_height()
            .unwrap();
        assert_eq!(onchain_db_height, gas_price_db_height);
    });
}

fn node_config_with_da_committer_url(url: &str) -> Config {
    let block_gas_limit = 3_000_000;
    let chain_config = ChainConfig {
        consensus_parameters: ConsensusParameters::V1(ConsensusParametersV1 {
            block_gas_limit,
            ..Default::default()
        }),
        ..ChainConfig::local_testnet()
    };
    let mut node_config =
        Config::local_node_with_configs(chain_config, StateConfig::local_testnet());
    let starting_gas_price = 10_000_000;
    node_config.block_producer.coinbase_recipient = Some([5; 32].into());
    node_config.min_da_gas_price = starting_gas_price;
<<<<<<< HEAD
=======
    node_config.max_da_gas_price = u64::MAX;
>>>>>>> ae40ee48
    node_config.max_da_gas_price_change_percent = 15;
    node_config.block_production = Trigger::Never;
    node_config.da_committer_url = Some(url.to_string());
    node_config.da_poll_interval = Some(100);
    node_config.da_p_component = 224_000;
    node_config.da_d_component = 2_690_000;
    node_config.block_activity_threshold = 0;
    node_config
}

#[test]
fn produce_block__algorithm_recovers_from_divergent_profit() {
    let _ = tracing_subscriber::fmt()
        .with_max_level(tracing::Level::INFO)
        .try_init();
    let mut rng = rand::rngs::StdRng::seed_from_u64(2322u64);

    // given
    let mut mock = FakeServer::new();
    let url = mock.url();
    let rt = tokio::runtime::Runtime::new().unwrap();
    let node_config = node_config_with_da_committer_url(&url);
    let block_delay = 110;

    let (srv, client) = rt.block_on(async {
        let srv = FuelService::new_node(node_config.clone()).await.unwrap();
        let client = FuelClient::from(srv.bound_address);

        for _b in 0..block_delay {
            produce_a_block(&client, &mut rng).await;
        }
        let _ = client.produce_blocks(1, None).await.unwrap();

        let height = srv.shared.database.gas_price().latest_height().unwrap();
        let metadata = srv
            .shared
            .database
            .gas_price()
            .get_metadata(&height)
            .unwrap()
            .and_then(|x| x.v1().cloned())
            .unwrap();
        tracing::info!("metadata: {:?}", metadata);
        assert_ne!(metadata.last_profit, 0);
        (srv, client)
    });

    let half_of_blocks = block_delay as u32 / 2;
    let count = half_of_blocks;
    let block_bytes = 1000;
    let total_size_bytes = block_bytes * count as u32;
    let gas = 16 * total_size_bytes as u128;
    let cost_gwei = gas * 1; // blob gas price 1 gwei
    let cost = cost_gwei * 1_000_000_000; // Wei
    mock.add_response(RawDaBlockCosts {
        id: 1,
        start_height: 1,
        end_height: half_of_blocks,
        da_block_height: DaBlockHeight(100),
        cost,
        size: total_size_bytes,
    });

    let mut profits = Vec::new();
    let mut gas_prices = Vec::new();
    rt.block_on(async {
        tokio::time::sleep(Duration::from_millis(200)).await;
        client.produce_blocks(1, None).await.unwrap();
        client.produce_blocks(1, None).await.unwrap();
        let height = srv.shared.database.gas_price().latest_height().unwrap();
        let metadata = srv
            .shared
            .database
            .gas_price()
            .get_metadata(&height)
            .unwrap()
            .and_then(|x| x.v1().cloned())
            .unwrap();
        tracing::info!("metadata: {:?}", metadata);
        profits.push(metadata.last_profit);
        gas_prices.push(metadata.new_scaled_da_gas_price / metadata.gas_price_factor);
    });

    let tries = 1000;

    let mut success = false;
    let mut success_iteration = i32::MAX;
    rt.block_on(async {
        for i in 0..tries {
            produce_a_block(&client, &mut rng).await;
            let metadata = srv
                .shared
                .database
                .gas_price()
                .get_metadata(&srv.shared.database.gas_price().latest_height().unwrap())
                .unwrap()
                .and_then(|x| x.v1().cloned())
                .unwrap();
            let profit = metadata.last_profit;
            tracing::info!("metadata: {:?}", metadata);
            profits.push(profit);
            gas_prices.push(metadata.new_scaled_da_gas_price / metadata.gas_price_factor);
            if profit > 0 && !success {
                success = true;
                success_iteration = i as i32;
            }
        }
    });
    let changes = profits.windows(2).map(|x| x[1] - x[0]).collect::<Vec<_>>();
    let gas_price_changes = gas_prices
        .windows(2)
        .map(|x| x[1] as i128 - x[0] as i128)
        .collect::<Vec<_>>();
    if !success {
        panic!(
            "Could not recover from divergent profit after {} tries.\n Profits: {:?}.\n Changes: {:?}.\n Gas prices: {:?}\n Gas price changes: {:?}",
            tries, profits, changes, gas_prices, gas_price_changes
        );
    } else {
        tracing::info!("Success on try {}/{}", success_iteration, tries);
        let profits_as_gwei = profits
            .iter()
            .map(|x| *x as f64 / 1_000_000_000.0)
            .collect::<Vec<_>>();
        let changes_as_gwei = changes
            .iter()
            .map(|x| *x as f64 / 1_000_000_000.0)
            .collect::<Vec<_>>();
        let gas_prices_as_gwei = gas_prices
            .iter()
            .map(|x| *x as f64 / 1_000_000_000.0)
            .collect::<Vec<_>>();
        let gas_price_changes_as_gwei = gas_price_changes
            .iter()
            .map(|x| *x as f64 / 1_000_000_000.0)
            .collect::<Vec<_>>();
        tracing::info!("Profits as gwei: {:?}", profits_as_gwei);
        tracing::info!("Changes as gwei: {:?}", changes_as_gwei);
        tracing::info!("Gas prices as gwei: {:?}", gas_prices_as_gwei);
        tracing::info!("Gas price changes as gwei: {:?}", gas_price_changes_as_gwei);
    }
}

async fn produce_a_block<R: Rng + rand::CryptoRng>(client: &FuelClient, rng: &mut R) {
    let arb_tx_count = 2;
    for i in 0..arb_tx_count {
        let large_fee_limit = u32::MAX as u64 - i;
        // let tx = arb_large_tx(large_fee_limit, rng);
        let tx = arb_small_tx(large_fee_limit, rng);
        // let tx = arb_large_tx(189028 + i as Word, rng);
        let _status = client.submit(&tx).await.unwrap();
    }
    let _ = client.produce_blocks(1, None).await.unwrap();
}

#[test]
fn produce_block__costs_from_da_are_properly_recorded_in_metadata() {
    let _ = tracing_subscriber::fmt()
        .with_max_level(tracing::Level::ERROR)
        .try_init();
    let mut rng = rand::rngs::StdRng::seed_from_u64(2322u64);

    // given
    let mut mock = FakeServer::new();
    let url = mock.url();
    let rt = tokio::runtime::Runtime::new().unwrap();
    let node_config = node_config_with_da_committer_url(&url);
    let l2_blocks = 1000;
    let da_blocks = l2_blocks / 2;

    let (srv, client) = rt.block_on(async {
        let srv = FuelService::new_node(node_config.clone()).await.unwrap();
        let client = FuelClient::from(srv.bound_address);

        for _b in 0..l2_blocks {
            produce_a_block(&client, &mut rng).await;
        }
        let _ = client.produce_blocks(1, None).await.unwrap();

        let height = srv.shared.database.gas_price().latest_height().unwrap();
        let metadata = srv
            .shared
            .database
            .gas_price()
            .get_metadata(&height)
            .unwrap()
            .and_then(|x| x.v1().cloned())
            .unwrap();
        tracing::info!("metadata: {:?}", metadata);
        assert_eq!(metadata.latest_known_total_da_cost_excess, 0);
        (srv, client)
    });

    // Add multiple cost responses that add up to `da_cost`
    let blob_count = 5;
    let mut total_cost = 0;
    for i in 0..blob_count {
        let blob_size = da_blocks / blob_count;
        let cost = rng.gen_range(10_000_000..100_000_000);
        let costs = RawDaBlockCosts {
            id: i + 1,
            start_height: blob_size * i + 1,
            end_height: blob_size * i + blob_size,
            da_block_height: DaBlockHeight(999999999 + i as u64),
            cost,
            size: 100,
        };
        total_cost += cost;
        mock.add_response(costs);

        rt.block_on(async {
            tokio::time::sleep(Duration::from_millis(200)).await;
            // when
            let _ = client.produce_blocks(1, None).await.unwrap();
            tokio::time::sleep(Duration::from_millis(100)).await;

            let height = srv.shared.database.gas_price().latest_height().unwrap();
            let metadata = srv
                .shared
                .database
                .gas_price()
                .get_metadata(&height)
                .unwrap()
                .and_then(|x| x.v1().cloned())
                .unwrap();

            // then
            assert_eq!(metadata.latest_known_total_da_cost_excess, total_cost);
        });
    }
}<|MERGE_RESOLUTION|>--- conflicted
+++ resolved
@@ -208,10 +208,7 @@
     node_config.da_d_component = 0;
     node_config.max_da_gas_price_change_percent = 0;
     node_config.min_da_gas_price = 0;
-<<<<<<< HEAD
-=======
     node_config.max_da_gas_price = 1;
->>>>>>> ae40ee48
 
     let srv = FuelService::new_node(node_config.clone()).await.unwrap();
     let client = FuelClient::from(srv.bound_address);
@@ -261,10 +258,7 @@
     node_config.da_d_component = 0;
     node_config.max_da_gas_price_change_percent = 0;
     node_config.min_da_gas_price = 0;
-<<<<<<< HEAD
-=======
     node_config.max_da_gas_price = 1;
->>>>>>> ae40ee48
 
     let srv = FuelService::new_node(node_config.clone()).await.unwrap();
     let client = FuelClient::from(srv.bound_address);
@@ -713,10 +707,7 @@
     let starting_gas_price = 10_000_000;
     node_config.block_producer.coinbase_recipient = Some([5; 32].into());
     node_config.min_da_gas_price = starting_gas_price;
-<<<<<<< HEAD
-=======
     node_config.max_da_gas_price = u64::MAX;
->>>>>>> ae40ee48
     node_config.max_da_gas_price_change_percent = 15;
     node_config.block_production = Trigger::Never;
     node_config.da_committer_url = Some(url.to_string());
