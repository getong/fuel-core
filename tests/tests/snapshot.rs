--- conflicted
+++ resolved
@@ -1,136 +1,21 @@
-<<<<<<< HEAD
-// #[tokio::test]
-// async fn loads_snapshot() {
-//     let mut rng = StdRng::seed_from_u64(1234);
-//     let db = Database::default();
-//
-//     let owner = Address::default();
-//
-//     // setup config
-//     let mut coin_generator = CoinConfigGenerator::new();
-//     let contract_id = ContractId::new([11; 32]);
-//     let starting_state = StateConfig {
-//         contracts: vec![ContractConfig {
-//             contract_id,
-//             code: vec![8; 32],
-//             salt: Salt::new([9; 32]),
-//             tx_id: rng.gen(),
-//             output_index: rng.gen(),
-//             tx_pointer_block_height: BlockHeight::from(10),
-//             tx_pointer_tx_idx: rng.gen(),
-//         }],
-//         contract_balance: vec![
-//             ContractBalanceConfig {
-//                 contract_id,
-//                 amount: 100,
-//                 asset_id: AssetId::new([3u8; 32]),
-//             },
-//             ContractBalanceConfig {
-//                 contract_id,
-//                 amount: 10000,
-//                 asset_id: AssetId::new([10u8; 32]),
-//             },
-//         ],
-//         contract_state: vec![
-//             ContractStateConfig {
-//                 contract_id,
-//                 key: Bytes32::new([5u8; 32]),
-//                 value: [8u8; 32].to_vec(),
-//             },
-//             ContractStateConfig {
-//                 contract_id,
-//                 key: Bytes32::new([7u8; 32]),
-//                 value: [9u8; 32].to_vec(),
-//             },
-//         ],
-//         coins: vec![
-//             (owner, 50, AssetId::new([8u8; 32])),
-//             (owner, 100, AssetId::new([3u8; 32])),
-//             (owner, 150, AssetId::new([5u8; 32])),
-//         ]
-//         .into_iter()
-//         .map(|(owner, amount, asset_id)| CoinConfig {
-//             owner,
-//             amount,
-//             asset_id,
-//             ..coin_generator.generate()
-//         })
-//         .collect(),
-//         messages: vec![MessageConfig {
-//             sender: rng.gen(),
-//             recipient: rng.gen(),
-//             nonce: Nonce::from(rng.gen_range(0..1000)),
-//             amount: rng.gen_range(0..1000),
-//             data: vec![],
-//             da_height: DaBlockHeight(19),
-//         }],
-//         block_height: BlockHeight::from(10),
-//         da_block_height: 20u64.into(),
-//     };
-//     let config = Config {
-//         state_reader: SnapshotReader::in_memory(starting_state.clone()),
-//         ..Config::local_node()
-//     };
-//
-//     // setup server & client
-//     let _ = FuelService::from_database(db.clone(), config)
-//         .await
-//         .unwrap();
-//
-//     let state_conf = StateConfig::from_db(db).unwrap();
-//
-//     // initial state
-//
-//     let starting_coin = starting_state.clone().coins;
-//     let state_coin = state_conf.clone().coins;
-//
-//     for i in 0..starting_coin.len() {
-//         // all values are checked except tx_id and output_index as those are generated and not
-//         // known at initialization
-//         assert_eq!(state_coin[i].owner, starting_coin[i].owner);
-//         assert_eq!(state_coin[i].asset_id, starting_coin[i].asset_id);
-//         assert_eq!(state_coin[i].amount, starting_coin[i].amount);
-//         assert_eq!(
-//             state_coin[i].tx_pointer_block_height,
-//             starting_coin[i].tx_pointer_block_height
-//         );
-//     }
-//
-//     assert_eq!(state_conf.contracts, starting_state.contracts);
-//
-//     assert_eq!(state_conf.messages, starting_state.messages)
-// }
-=======
 use fuel_core::{
     chain_config::{
-        CoinConfig,
-        CoinConfigGenerator,
-        ContractBalanceConfig,
-        ContractConfig,
-        ContractStateConfig,
-        MessageConfig,
-        StateConfig,
-        StateReader,
+        CoinConfig, CoinConfigGenerator, ContractConfig, MessageConfig, Randomize,
+        SnapshotReader, StateConfig, TableEntry,
     },
-    database::Database,
-    service::{
-        Config,
-        FuelService,
-    },
+    database::{ChainStateDb, Database},
+    query::BlockQueryData,
+    service::{Config, FuelService},
+};
+use fuel_core_storage::{
+    blueprint::BlueprintInspect, column::Column, iter::IterDirection,
+    structured_storage::TableWithBlueprint,
 };
 use fuel_core_types::{
     blockchain::primitives::DaBlockHeight,
-    fuel_types::{
-        BlockHeight,
-        Nonce,
-        *,
-    },
+    fuel_types::{BlockHeight, Nonce, *},
 };
-use rand::{
-    rngs::StdRng,
-    Rng,
-    SeedableRng,
-};
+use rand::{rngs::StdRng, Rng, SeedableRng};
 
 #[tokio::test]
 async fn loads_snapshot() {
@@ -140,67 +25,9 @@
     let owner = Address::default();
 
     // setup config
-    let mut coin_generator = CoinConfigGenerator::new();
-    let contract_id = ContractId::new([11; 32]);
-    let starting_state = StateConfig {
-        contracts: vec![ContractConfig {
-            contract_id,
-            code: vec![8; 32],
-            tx_id: rng.gen(),
-            output_index: rng.gen(),
-            tx_pointer_block_height: BlockHeight::from(10),
-            tx_pointer_tx_idx: rng.gen(),
-        }],
-        contract_balance: vec![
-            ContractBalanceConfig {
-                contract_id,
-                amount: 100,
-                asset_id: AssetId::new([3u8; 32]),
-            },
-            ContractBalanceConfig {
-                contract_id,
-                amount: 10000,
-                asset_id: AssetId::new([10u8; 32]),
-            },
-        ],
-        contract_state: vec![
-            ContractStateConfig {
-                contract_id,
-                key: Bytes32::new([5u8; 32]),
-                value: [8u8; 32].to_vec(),
-            },
-            ContractStateConfig {
-                contract_id,
-                key: Bytes32::new([7u8; 32]),
-                value: [9u8; 32].to_vec(),
-            },
-        ],
-        coins: vec![
-            (owner, 50, AssetId::new([8u8; 32])),
-            (owner, 100, AssetId::new([3u8; 32])),
-            (owner, 150, AssetId::new([5u8; 32])),
-        ]
-        .into_iter()
-        .map(|(owner, amount, asset_id)| CoinConfig {
-            owner,
-            amount,
-            asset_id,
-            ..coin_generator.generate()
-        })
-        .collect(),
-        messages: vec![MessageConfig {
-            sender: rng.gen(),
-            recipient: rng.gen(),
-            nonce: Nonce::from(rng.gen_range(0..1000)),
-            amount: rng.gen_range(0..1000),
-            data: vec![],
-            da_height: DaBlockHeight(19),
-        }],
-        block_height: BlockHeight::from(10),
-        da_block_height: 20u64.into(),
-    };
+    let starting_state = StateConfig::randomize(&mut rng);
     let config = Config {
-        state_reader: StateReader::in_memory(starting_state.clone()),
+        state_reader: SnapshotReader::in_memory(starting_state.clone()),
         ..Config::local_node()
     };
 
@@ -209,27 +36,30 @@
         .await
         .unwrap();
 
-    let state_conf = StateConfig::from_db(db).unwrap();
+    fn get_entries<T>(db: &Database) -> Vec<TableEntry<T>>
+    where
+        T: TableWithBlueprint<Column = Column>,
+        T::Blueprint: BlueprintInspect<T, Database>,
+    {
+        use itertools::Itertools;
+        db.entries(None, IterDirection::Forward)
+            .try_collect()
+            .unwrap()
+    }
+
+    let block = db.latest_block().unwrap();
+    let stored_state = StateConfig::from_tables(
+        get_entries(&db),
+        get_entries(&db),
+        get_entries(&db),
+        get_entries(&db),
+        get_entries(&db),
+        get_entries(&db),
+        block.header().da_height,
+        *block.header().height(),
+    );
 
     // initial state
 
-    let starting_coin = starting_state.clone().coins;
-    let state_coin = state_conf.clone().coins;
-
-    for i in 0..starting_coin.len() {
-        // all values are checked except tx_id and output_index as those are generated and not
-        // known at initialization
-        assert_eq!(state_coin[i].owner, starting_coin[i].owner);
-        assert_eq!(state_coin[i].asset_id, starting_coin[i].asset_id);
-        assert_eq!(state_coin[i].amount, starting_coin[i].amount);
-        assert_eq!(
-            state_coin[i].tx_pointer_block_height,
-            starting_coin[i].tx_pointer_block_height
-        );
-    }
-
-    assert_eq!(state_conf.contracts, starting_state.contracts);
-
-    assert_eq!(state_conf.messages, starting_state.messages)
-}
->>>>>>> 8018aa0f
+    assert_eq!(starting_state, stored_state);
+}