--- conflicted
+++ resolved
@@ -7,10 +7,7 @@
 ## [Unreleased]
 
 ### Fixed
-<<<<<<< HEAD
-
 - [2365](https://github.com/FuelLabs/fuel-core/pull/2365): Fixed the error during dry run in the case of race condition.
-=======
 - [2366](https://github.com/FuelLabs/fuel-core/pull/2366): The `importer_gas_price_for_block` metric is properly collected.
 - [2369](https://github.com/FuelLabs/fuel-core/pull/2369): The `transaction_insertion_time_in_thread_pool_milliseconds` metric is properly collected.
 
@@ -23,7 +20,6 @@
 - [2347](https://github.com/FuelLabs/fuel-core/pull/2364): Add activity concept in order to protect against infinitely increasing DA gas price scenarios
 - [2362](https://github.com/FuelLabs/fuel-core/pull/2362): Added a new request_response protocol version `/fuel/req_res/0.0.2`. In comparison with `/fuel/req/0.0.1`, which returns an empty response when a request cannot be fulfilled, this version returns more meaningful error codes. Nodes still support the version `0.0.1` of the protocol to guarantee backward compatibility with fuel-core nodes. Empty responses received from nodes using the old protocol `/fuel/req/0.0.1` are automatically converted into an error `ProtocolV1EmptyResponse` with error code 0, which is also the only error code implemented. More specific error codes will be added in the future.
 - [2386](https://github.com/FuelLabs/fuel-core/pull/2386): Add a flag to define the maximum number of file descriptors that RocksDB can use. By default it's half of the OS limit.
->>>>>>> 57b1d170
 
 ## [Version 0.40.0]
 
