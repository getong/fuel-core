# Change Log
All notable changes to this project will be documented in this file.

The format is based on [Keep a Changelog](http://keepachangelog.com/)
and this project adheres to [Semantic Versioning](http://semver.org/).

## [Unreleased]

### Added
- [2551](https://github.com/FuelLabs/fuel-core/pull/2551): Enhanced the DA compressed block header to include block id.
<<<<<<< HEAD
- [2473](https://github.com/FuelLabs/fuel-core/pull/2473): Graphql requests and responses make use of a new `extensions` object to specify request/response metadata. A request `extensions` object can contain an integer-valued `required_fuel_block_height` field. When specified, the request will return an error unless the node's current fuel block height is at least the value specified in the `required_fuel_block_height` field. All graphql responses now contain an integer-valued `current_fuel_block_height` field in the `extensions` object, which contains the block height of the last block processed by the node.
=======

### Fixed
- [2599](https://github.com/FuelLabs/fuel-core/pull/2599): Use the proper `url` apis to construct full url path in `BlockCommitterHttpApi` client

>>>>>>> 1a294e28
## [Version 0.41.0]

### Added
- [2547](https://github.com/FuelLabs/fuel-core/pull/2547): Replace the old Graphql gas price provider adapter with the ArcGasPriceEstimate.
- [2445](https://github.com/FuelLabs/fuel-core/pull/2445): Added GQL endpoint for querying asset details.
- [2442](https://github.com/FuelLabs/fuel-core/pull/2442): Add uninitialized task for V1 gas price service
- [2154](https://github.com/FuelLabs/fuel-core/pull/2154): Added `Unknown` variant to `ConsensusParameters` graphql queries
- [2154](https://github.com/FuelLabs/fuel-core/pull/2154): Added `Unknown` variant to `Block` graphql queries
- [2154](https://github.com/FuelLabs/fuel-core/pull/2154): Added `TransactionType` type in `fuel-client`
- [2321](https://github.com/FuelLabs/fuel-core/pull/2321): New metrics for the TxPool:
    - The size of transactions in the txpool (`txpool_tx_size`)
    - The time spent by a transaction in the txpool in seconds (`txpool_tx_time_in_txpool_seconds`)
    - The number of transactions in the txpool (`txpool_number_of_transactions`)
    - The number of transactions pending verification before entering the txpool (`txpool_number_of_transactions_pending_verification`)
    - The number of executable transactions in the txpool (`txpool_number_of_executable_transactions`)
    - The time it took to select transactions for inclusion in a block in microseconds (`txpool_select_transactions_time_microseconds`)
    - The time it took to insert a transaction in the txpool in microseconds (`transaction_insertion_time_in_thread_pool_microseconds`)
- [2385](https://github.com/FuelLabs/fuel-core/pull/2385): Added new histogram buckets for some of the TxPool metrics, optimize the way they are collected.
- [2347](https://github.com/FuelLabs/fuel-core/pull/2364): Add activity concept in order to protect against infinitely increasing DA gas price scenarios
- [2362](https://github.com/FuelLabs/fuel-core/pull/2362): Added a new request_response protocol version `/fuel/req_res/0.0.2`. In comparison with `/fuel/req/0.0.1`, which returns an empty response when a request cannot be fulfilled, this version returns more meaningful error codes. Nodes still support the version `0.0.1` of the protocol to guarantee backward compatibility with fuel-core nodes. Empty responses received from nodes using the old protocol `/fuel/req/0.0.1` are automatically converted into an error `ProtocolV1EmptyResponse` with error code 0, which is also the only error code implemented. More specific error codes will be added in the future.
- [2386](https://github.com/FuelLabs/fuel-core/pull/2386): Add a flag to define the maximum number of file descriptors that RocksDB can use. By default it's half of the OS limit.
- [2376](https://github.com/FuelLabs/fuel-core/pull/2376): Add a way to fetch transactions in P2P without specifying a peer.
- [2361](https://github.com/FuelLabs/fuel-core/pull/2361): Add caches to the sync service to not reask for data it already fetched from the network.
- [2327](https://github.com/FuelLabs/fuel-core/pull/2327): Add more services tests and more checks of the pool. Also add an high level documentation for users of the pool and contributors.
- [2416](https://github.com/FuelLabs/fuel-core/issues/2416): Define the `GasPriceServiceV1` task.
- [2447](https://github.com/FuelLabs/fuel-core/pull/2447): Use new `expiration` policy in the transaction pool. Add a mechanism to prune the transactions when they expired.
- [1922](https://github.com/FuelLabs/fuel-core/pull/1922): Added support for posting blocks to the shared sequencer.
- [2033](https://github.com/FuelLabs/fuel-core/pull/2033): Remove `Option<BlockHeight>` in favor of `BlockHeightQuery` where applicable.
- [2490](https://github.com/FuelLabs/fuel-core/pull/2490): Added pagination support for the `balances` GraphQL query, available only when 'balances indexation' is enabled.
- [2439](https://github.com/FuelLabs/fuel-core/pull/2439): Add gas costs for the two new zk opcodes `ecop` and `eadd` and the benches that allow to calibrate them.
- [2472](https://github.com/FuelLabs/fuel-core/pull/2472): Added the `amountU128` field to the `Balance` GraphQL schema, providing the total balance as a `U128`. The existing `amount` field clamps any balance exceeding `U64` to `u64::MAX`.
- [2526](https://github.com/FuelLabs/fuel-core/pull/2526): Add possibility to not have any cache set for RocksDB. Add an option to either load the RocksDB columns families on creation of the database or when the column is used.
- [2532](https://github.com/FuelLabs/fuel-core/pull/2532): Getters for inner rocksdb database handles.
- [2524](https://github.com/FuelLabs/fuel-core/pull/2524): Adds a new lock type which is optimized for certain workloads to the txpool and p2p services.
- [2535](https://github.com/FuelLabs/fuel-core/pull/2535): Expose `backup` and `restore` APIs on the `CombinedDatabase` struct to create portable backups and restore from them.
- [2550](https://github.com/FuelLabs/fuel-core/pull/2550): Add statistics and more limits infos about txpool on the node_info endpoint

### Fixed
- [2560](https://github.com/FuelLabs/fuel-core/pull/2560): Fix flaky test by increasing timeout
- [2558](https://github.com/FuelLabs/fuel-core/pull/2558): Rename `cost` and `reward` to remove `excess` wording
- [2469](https://github.com/FuelLabs/fuel-core/pull/2469): Improved the logic for syncing the gas price database with on_chain database
- [2365](https://github.com/FuelLabs/fuel-core/pull/2365): Fixed the error during dry run in the case of race condition.
- [2366](https://github.com/FuelLabs/fuel-core/pull/2366): The `importer_gas_price_for_block` metric is properly collected.
- [2369](https://github.com/FuelLabs/fuel-core/pull/2369): The `transaction_insertion_time_in_thread_pool_milliseconds` metric is properly collected.
- [2413](https://github.com/FuelLabs/fuel-core/issues/2413): block production immediately errors if unable to lock the mutex.
- [2389](https://github.com/FuelLabs/fuel-core/pull/2389): Fix construction of reverse iterator in RocksDB.
- [2479](https://github.com/FuelLabs/fuel-core/pull/2479): Fix an error on the last iteration of the read and write sequential opcodes on contract storage.
- [2478](https://github.com/FuelLabs/fuel-core/pull/2478): Fix proof created by `message_receipts_proof` function by ignoring the receipts from failed transactions to match `message_outbox_root`.
- [2485](https://github.com/FuelLabs/fuel-core/pull/2485): Hardcode the timestamp of the genesis block and version of `tai64` to avoid breaking changes for us.
- [2511](https://github.com/FuelLabs/fuel-core/pull/2511): Fix backward compatibility of V0Metadata in gas price db.

### Changed
- [2469](https://github.com/FuelLabs/fuel-core/pull/2469): Updated adapter for querying costs from DA Block committer API
- [2469](https://github.com/FuelLabs/fuel-core/pull/2469): Use the gas price from the latest block to estimate future gas prices
- [2501](https://github.com/FuelLabs/fuel-core/pull/2501): Use gas price from block for estimating future gas prices
- [2468](https://github.com/FuelLabs/fuel-core/pull/2468): Abstract unrecorded blocks concept for V1 algorithm, create new storage impl. Introduce `TransactionableStorage` trait to allow atomic changes to the storage.
- [2295](https://github.com/FuelLabs/fuel-core/pull/2295): `CombinedDb::from_config` now respects `state_rewind_policy` with tmp RocksDB.
- [2378](https://github.com/FuelLabs/fuel-core/pull/2378): Use cached hash of the topic instead of calculating it on each publishing gossip message.
- [2438](https://github.com/FuelLabs/fuel-core/pull/2438): Refactored service to use new implementation of `StorageRead::read` that takes an offset in input.
- [2429](https://github.com/FuelLabs/fuel-core/pull/2429): Introduce custom enum for representing result of running service tasks
- [2377](https://github.com/FuelLabs/fuel-core/pull/2377): Add more errors that can be returned as responses when using protocol `/fuel/req_res/0.0.2`. The errors supported are `ProtocolV1EmptyResponse` (status code `0`) for converting empty responses sent via protocol `/fuel/req_res/0.0.1`, `RequestedRangeTooLarge`(status code `1`) if the client requests a range of objects such as sealed block headers or transactions too large, `Timeout` (status code `2`) if the remote peer takes too long to fulfill a request, or `SyncProcessorOutOfCapacity` if the remote peer is fulfilling too many requests concurrently.
- [2233](https://github.com/FuelLabs/fuel-core/pull/2233): Introduce a new column `modification_history_v2` for storing the modification history in the historical rocksDB. Keys in this column are stored in big endian order. Changed the behaviour of the historical rocksDB to write changes for new block heights to the new column, and to perform lookup of values from the `modification_history_v2` table first, and then from the `modification_history` table, performing a migration upon access if necessary.
- [2383](https://github.com/FuelLabs/fuel-core/pull/2383): The `balance` and `balances` GraphQL query handlers now use index to provide the response in a more performant way. As the index is not created retroactively, the client must be initialized with an empty database and synced from the genesis block to utilize it. Otherwise, the legacy way of retrieving data will be used.
- [2463](https://github.com/FuelLabs/fuel-core/pull/2463): The `coinsToSpend` GraphQL query handler now uses index to provide the response in a more performant way. As the index is not created retroactively, the client must be initialized with an empty database and synced from the genesis block to utilize it. Otherwise, the legacy way of retrieving data will be used.
- [2556](https://github.com/FuelLabs/fuel-core/pull/2556): Ensure that the `last_recorded_height` is set for the DA gas price source.

#### Breaking
- [2469](https://github.com/FuelLabs/fuel-core/pull/2469): Move from `GasPriceServicev0` to `GasPriceServiceV1`. Include new config values.
- [2438](https://github.com/FuelLabs/fuel-core/pull/2438): The `fuel-core-client` can only work with new version of the `fuel-core`. The `0.40` and all older versions are not supported.
- [2438](https://github.com/FuelLabs/fuel-core/pull/2438): Updated `fuel-vm` to `0.59.1` release. Check [release notes](https://github.com/FuelLabs/fuel-vm/releases/tag/v0.59.0) for more details.
- [2389](https://github.com/FuelLabs/fuel-core/pull/2258): Updated the `messageProof` GraphQL schema to return a non-nullable `MessageProof`.
- [2154](https://github.com/FuelLabs/fuel-core/pull/2154): Transaction graphql endpoints use `TransactionType` instead of `fuel_tx::Transaction`.
- [2446](https://github.com/FuelLabs/fuel-core/pull/2446): Use graphiql instead of graphql-playground due to known vulnerability and stale development.
- [2379](https://github.com/FuelLabs/fuel-core/issues/2379): Change `kv_store::Value` to be `Arc<[u8]>` instead of `Arc<Vec<u8>>`.
- [2490](https://github.com/FuelLabs/fuel-core/pull/2490): Updated GraphQL complexity calculation for `balances` query to account for pagination (`first`/`last`) and nested field complexity (`child_complexity`). Queries with large pagination values or deeply nested fields may have higher complexity costs.
- [2463](https://github.com/FuelLabs/fuel-core/pull/2463): 'CoinsQueryError::MaxCoinsReached` variant has been removed. The `InsufficientCoins` variant has been renamed to `InsufficientCoinsForTheMax` and it now contains the additional `max` field
- [2463](https://github.com/FuelLabs/fuel-core/pull/2463): The number of excluded ids in the `coinsToSpend` GraphQL query is now limited to the maximum number of inputs allowed in transaction.
- [2463](https://github.com/FuelLabs/fuel-core/pull/2463): The `coinsToSpend` GraphQL query may now return different coins, depending whether the indexation is enabled or not. However, regardless of the differences, the returned coins will accurately reflect the current state of the database within the context of the query.
- [2526](https://github.com/FuelLabs/fuel-core/pull/2526): By default the cache of RocksDB is now disabled instead of being `1024 * 1024 * 1024`.

## [Version 0.40.2]

### Fixed

- [2476](https://github.com/FuelLabs/fuel-core/pull/2476): Hardcode the timestamp of the genesis block.

## [Version 0.40.1]

### Added

- [2450](https://github.com/FuelLabs/fuel-core/pull/2450): Added support for posting blocks to the shared sequencer.

## [Version 0.40.0]

### Added
- [2347](https://github.com/FuelLabs/fuel-core/pull/2347): Add GraphQL complexity histogram to metrics.
- [2350](https://github.com/FuelLabs/fuel-core/pull/2350): Added a new CLI flag `graphql-number-of-threads` to limit the number of threads used by the GraphQL service. The default value is `2`, `0` enables the old behavior.
- [2335](https://github.com/FuelLabs/fuel-core/pull/2335): Added CLI arguments for configuring GraphQL query costs.

### Fixed
- [2345](https://github.com/FuelLabs/fuel-core/pull/2345): In PoA increase priority of block creation timer trigger compare to txpool event management

### Changed
- [2334](https://github.com/FuelLabs/fuel-core/pull/2334): Prepare the GraphQL service for the switching to `async` methods.
- [2310](https://github.com/FuelLabs/fuel-core/pull/2310): New metrics: "The gas prices used in a block" (`importer_gas_price_for_block`), "The total gas used in a block" (`importer_gas_per_block`), "The total fee (gwei) paid by transactions in a block" (`importer_fee_per_block_gwei`), "The total number of transactions in a block" (`importer_transactions_per_block`), P2P metrics for swarm and protocol.
- [2340](https://github.com/FuelLabs/fuel-core/pull/2340): Avoid long heavy tasks in the GraphQL service by splitting work into batches.
- [2341](https://github.com/FuelLabs/fuel-core/pull/2341): Updated all pagination queries to work with the async stream instead of the sync iterator.
- [2350](https://github.com/FuelLabs/fuel-core/pull/2350): Limited the number of threads used by the GraphQL service.

#### Breaking
- [2310](https://github.com/FuelLabs/fuel-core/pull/2310): The `metrics` command-line parameter has been replaced with `disable-metrics`. Metrics are now enabled by default, with the option to disable them entirely or on a per-module basis.
- [2341](https://github.com/FuelLabs/fuel-core/pull/2341): The maximum number of processed coins from the `coins_to_spend` query is limited to `max_inputs`.

### Fixed

- [2352](https://github.com/FuelLabs/fuel-core/pull/2352): Cache p2p responses to serve without roundtrip to db.

## [Version 0.39.0]

### Added
- [2324](https://github.com/FuelLabs/fuel-core/pull/2324): Added metrics for sync, async processor and for all GraphQL queries.
- [2320](https://github.com/FuelLabs/fuel-core/pull/2320): Added new CLI flag `graphql-max-resolver-recursive-depth` to limit recursion within resolver. The default value it "1".

## Fixed
- [2320](https://github.com/FuelLabs/fuel-core/issues/2320): Prevent `/health` and `/v1/health` from being throttled by the concurrency limiter.
- [2322](https://github.com/FuelLabs/fuel-core/issues/2322): Set the salt of genesis contracts to zero on execution.
- [2324](https://github.com/FuelLabs/fuel-core/pull/2324): Ignore peer if we already are syncing transactions from it.

#### Breaking

- [2320](https://github.com/FuelLabs/fuel-core/pull/2330): Reject queries that are recursive during the resolution of the query.

### Changed

#### Breaking
- [2311](https://github.com/FuelLabs/fuel-core/pull/2311): Changed the text of the error returned by the executor if gas overflows.

## [Version 0.38.0]

### Added
- [2309](https://github.com/FuelLabs/fuel-core/pull/2309): Limit number of concurrent queries to the graphql service.
- [2216](https://github.com/FuelLabs/fuel-core/pull/2216): Add more function to the state and task of TxPoolV2 to handle the future interactions with others modules (PoA, BlockProducer, BlockImporter and P2P).
- [2263](https://github.com/FuelLabs/fuel-core/pull/2263): Transaction pool is now included in all modules of the code it has requires modifications on different modules : 
    - The PoA is now notify only when there is new transaction and not using the `tx_update_sender` anymore.
    - The Pool transaction source for the executor is now locking the pool until the block production is finished.
    - Reading operations on the pool is now asynchronous and it’s the less prioritized operation on the Pool, API has been updated accordingly.
    - GasPrice is no more using async to allow the transactions verifications to not use async anymore 

    We also added a lot of new configuration cli parameters to fine-tune TxPool configuration.
    This PR also changes the way we are making the heavy work processor and a sync and asynchronous version is available in services folder (usable by anyone)
    P2P now use separate heavy work processor for DB and TxPool interactions.

### Removed
- [2306](https://github.com/FuelLabs/fuel-core/pull/2306): Removed hack for genesis asset contract from the code.

## [Version 0.37.1]

### Fixed
- [2304](https://github.com/FuelLabs/fuel-core/pull/2304): Add initialization for the genesis base asset contract.

### Added
- [2288](https://github.com/FuelLabs/fuel-core/pull/2288): Specify `V1Metadata` for `GasPriceServiceV1`.

## [Version 0.37.0]

### Added
- [1609](https://github.com/FuelLabs/fuel-core/pull/1609): Add DA compression support. Compressed blocks are stored in the offchain database when blocks are produced, and can be fetched using the GraphQL API.
- [2290](https://github.com/FuelLabs/fuel-core/pull/2290): Added a new CLI argument `--graphql-max-directives`. The default value is `10`.
- [2195](https://github.com/FuelLabs/fuel-core/pull/2195): Added enforcement of the limit on the size of the L2 transactions per block according to the `block_transaction_size_limit` parameter.
- [2131](https://github.com/FuelLabs/fuel-core/pull/2131): Add flow in TxPool in order to ask to newly connected peers to share their transaction pool
- [2182](https://github.com/FuelLabs/fuel-core/pull/2151): Limit number of transactions that can be fetched via TxSource::next
- [2189](https://github.com/FuelLabs/fuel-core/pull/2151): Select next DA height to never include more than u16::MAX -1 transactions from L1.
- [2265](https://github.com/FuelLabs/fuel-core/pull/2265): Integrate Block Committer API for DA Block Costs.
- [2162](https://github.com/FuelLabs/fuel-core/pull/2162): Pool structure with dependencies, etc.. for the next transaction pool module. Also adds insertion/verification process in PoolV2 and tests refactoring
- [2280](https://github.com/FuelLabs/fuel-core/pull/2280): Allow comma separated relayer addresses in cli
- [2299](https://github.com/FuelLabs/fuel-core/pull/2299): Support blobs in the predicates.
- [2300](https://github.com/FuelLabs/fuel-core/pull/2300): Added new function to `fuel-core-client` for checking whether a blob exists.

### Changed

#### Breaking
- [2299](https://github.com/FuelLabs/fuel-core/pull/2299): Anyone who wants to participate in the transaction broadcasting via p2p must upgrade to support new predicates on the TxPool level.
- [2299](https://github.com/FuelLabs/fuel-core/pull/2299): Upgraded `fuel-vm` to `0.58.0`. More information in the [release](https://github.com/FuelLabs/fuel-vm/releases/tag/v0.58.0).
- [2276](https://github.com/FuelLabs/fuel-core/pull/2276): Changed how complexity for blocks is calculated. The default complexity now is 80_000. All queries that somehow touch the block header now are more expensive.
- [2290](https://github.com/FuelLabs/fuel-core/pull/2290): Added a new GraphQL limit on number of `directives`. The default value is `10`.
- [2206](https://github.com/FuelLabs/fuel-core/pull/2206): Use timestamp of last block when dry running transactions.
- [2153](https://github.com/FuelLabs/fuel-core/pull/2153): Updated default gas costs for the local testnet configuration to match `fuel-core 0.35.0`.

## [Version 0.36.0]

### Added
- [2135](https://github.com/FuelLabs/fuel-core/pull/2135): Added metrics logging for number of blocks served over the p2p req/res protocol.
- [2151](https://github.com/FuelLabs/fuel-core/pull/2151): Added limitations on gas used during dry_run in API.
- [2188](https://github.com/FuelLabs/fuel-core/pull/2188): Added the new variant `V2` for the `ConsensusParameters` which contains the new `block_transaction_size_limit` parameter.
- [2163](https://github.com/FuelLabs/fuel-core/pull/2163): Added runnable task for fetching block committer data.
- [2204](https://github.com/FuelLabs/fuel-core/pull/2204): Added `dnsaddr` resolution for TLD without suffixes.

### Changed

#### Breaking
- [2199](https://github.com/FuelLabs/fuel-core/pull/2199): Applying several breaking changes to the WASM interface from backlog:
  - Get the module to execute WASM byte code from the storage first, an fallback to the built-in version in the case of the `FUEL_ALWAYS_USE_WASM`.
  - Added `host_v1` with a new `peek_next_txs_size` method, that accepts `tx_number_limit` and `size_limit`.
  - Added new variant of the return type to pass the validation result. It removes block serialization and deserialization and should improve performance.
  - Added a V1 execution result type that uses `JSONError` instead of postcard serialized error. It adds flexibility of how variants of the error can be managed. More information about it in https://github.com/FuelLabs/fuel-vm/issues/797. The change also moves `TooManyOutputs` error to the top. It shows that `JSONError` works as expected.
- [2145](https://github.com/FuelLabs/fuel-core/pull/2145): feat: Introduce time port in PoA service.
- [2155](https://github.com/FuelLabs/fuel-core/pull/2155): Added trait declaration for block committer data
- [2142](https://github.com/FuelLabs/fuel-core/pull/2142): Added benchmarks for varied forms of db lookups to assist in optimizations.
- [2158](https://github.com/FuelLabs/fuel-core/pull/2158): Log the public address of the signing key, if it is specified
- [2188](https://github.com/FuelLabs/fuel-core/pull/2188): Upgraded the `fuel-vm` to `0.57.0`. More information in the [release](https://github.com/FuelLabs/fuel-vm/releases/tag/v0.57.0).

## [Version 0.35.0]

### Added
- [2122](https://github.com/FuelLabs/fuel-core/pull/2122): Changed the relayer URI address to be a vector and use a quorum provider. The `relayer` argument now supports multiple URLs to fetch information from different sources.
- [2119](https://github.com/FuelLabs/fuel-core/pull/2119): GraphQL query fields for retrieving information about upgrades.

### Changed
- [2113](https://github.com/FuelLabs/fuel-core/pull/2113): Modify the way the gas price service and shared algo is initialized to have some default value based on best guess instead of `None`, and initialize service before graphql.
- [2112](https://github.com/FuelLabs/fuel-core/pull/2112): Alter the way the sealed blocks are fetched with a given height.
- [2120](https://github.com/FuelLabs/fuel-core/pull/2120): Added `submitAndAwaitStatus` subscription endpoint which returns the `SubmittedStatus` after the transaction is submitted as well as the `TransactionStatus` subscription.
- [2115](https://github.com/FuelLabs/fuel-core/pull/2115): Add test for `SignMode` `is_available` method.
- [2124](https://github.com/FuelLabs/fuel-core/pull/2124): Generalize the way p2p req/res protocol handles requests.

#### Breaking

- [2040](https://github.com/FuelLabs/fuel-core/pull/2040): Added full `no_std` support state transition related crates. The crates now require the "alloc" feature to be enabled. Following crates are affected:
  - `fuel-core-types`
  - `fuel-core-storage`
  - `fuel-core-executor`
- [2116](https://github.com/FuelLabs/fuel-core/pull/2116): Replace `H160` in config and cli options of relayer by `Bytes20` of `fuel-types`

### Fixed
- [2134](https://github.com/FuelLabs/fuel-core/pull/2134): Perform RecoveryID normalization for AWS KMS -generated signatures.

## [Version 0.34.0]

### Added
- [2051](https://github.com/FuelLabs/fuel-core/pull/2051): Add support for AWS KMS signing for the PoA consensus module. The new key can be specified with `--consensus-aws-kms AWS_KEY_ARN`.
- [2092](https://github.com/FuelLabs/fuel-core/pull/2092): Allow iterating by keys in rocksdb, and other storages.
- [2096](https://github.com/FuelLabs/fuel-core/pull/2096): GraphQL query field to fetch blob byte code by its blob ID.

### Changed
- [2106](https://github.com/FuelLabs/fuel-core/pull/2106): Remove deadline clock in POA and replace with tokio time functions.

- [2035](https://github.com/FuelLabs/fuel-core/pull/2035): Small code optimizations.
    - The optimized code specifies the capacity when initializing the HashSet, avoiding potential multiple reallocations of memory during element insertion.
    - The optimized code uses the return value of HashSet::insert to check if the insertion was successful. If the insertion fails (i.e., the element already exists), it returns an error. This reduces one lookup operation.
    - The optimized code simplifies the initialization logic of exclude by using the Option::map_or_else method.

#### Breaking
- [2051](https://github.com/FuelLabs/fuel-core/pull/2051): Misdocumented `CONSENSUS_KEY` environ variable has been removed, use `CONSENSUS_KEY_SECRET` instead. Also raises MSRV to `1.79.0`.

### Fixed

- [2106](https://github.com/FuelLabs/fuel-core/pull/2106): Handle the case when nodes with overriding start on the fresh network.
- [2105](https://github.com/FuelLabs/fuel-core/pull/2105): Fixed the rollback functionality to work with empty gas price database.

## [Version 0.33.0]

### Added
- [2094](https://github.com/FuelLabs/fuel-core/pull/2094): Added support for predefined blocks provided via the filesystem.
- [2094](https://github.com/FuelLabs/fuel-core/pull/2094): Added `--predefined-blocks-path` CLI argument to pass the path to the predefined blocks.
- [2081](https://github.com/FuelLabs/fuel-core/pull/2081): Enable producer to include predefined blocks.
- [2079](https://github.com/FuelLabs/fuel-core/pull/2079): Open unknown columns in the RocksDB for forward compatibility.

### Changed
- [2076](https://github.com/FuelLabs/fuel-core/pull/2076): Replace usages of `iter_all` with `iter_all_keys` where necessary.

#### Breaking
- [2080](https://github.com/FuelLabs/fuel-core/pull/2080): Reject Upgrade txs with invalid wasm on txpool level.
- [2082](https://github.com/FuelLabs/fuel-core/pull/2088): Move `TxPoolError` from `fuel-core-types` to `fuel-core-txpool`.
- [2086](https://github.com/FuelLabs/fuel-core/pull/2086): Added support for PoA key rotation.
- [2086](https://github.com/FuelLabs/fuel-core/pull/2086): Support overriding of the non consensus parameters in the chain config.

### Fixed

- [2094](https://github.com/FuelLabs/fuel-core/pull/2094): Fixed bug in rollback logic because of wrong ordering of modifications.

## [Version 0.32.1]

### Added
- [2061](https://github.com/FuelLabs/fuel-core/pull/2061): Allow querying filled transaction body from the status.

### Changed
- [2067](https://github.com/FuelLabs/fuel-core/pull/2067): Return error from TxPool level if the `BlobId` is known.
- [2064](https://github.com/FuelLabs/fuel-core/pull/2064): Allow gas price metadata values to be overridden with config

### Fixes
- [2060](https://github.com/FuelLabs/fuel-core/pull/2060): Use `min-gas-price` as a starting point if `start-gas-price` is zero.
- [2059](https://github.com/FuelLabs/fuel-core/pull/2059): Remove unwrap that is breaking backwards compatibility
- [2063](https://github.com/FuelLabs/fuel-core/pull/2063): Don't use historical view during dry run.

## [Version 0.32.0]

### Added
- [1983](https://github.com/FuelLabs/fuel-core/pull/1983): Add adapters for gas price service for accessing database values

### Breaking
- [2048](https://github.com/FuelLabs/fuel-core/pull/2048): Disable SMT for `ContractsAssets` and `ContractsState` for the production mode of the `fuel-core`. The SMT still is used in benchmarks and tests.
- [#1988](https://github.com/FuelLabs/fuel-core/pull/1988): Updated `fuel-vm` to `0.56.0` ([release notes](https://github.com/FuelLabs/fuel-vm/releases/tag/v0.55.0)). Adds Blob transaction support.
- [2025](https://github.com/FuelLabs/fuel-core/pull/2025): Add new V0 algorithm for gas price to services.
    This change includes new flags for the CLI:
        - "starting-gas-price" - the starting gas price for the gas price algorithm
        - "gas-price-change-percent" - the percent change for each gas price update
        - "gas-price-threshold-percent" - the threshold percent for determining if the gas price will be increase or decreased
    And the following CLI flags are serving a new purpose
        - "min-gas-price" - the minimum gas price that the gas price algorithm will return
- [2045](https://github.com/FuelLabs/fuel-core/pull/2045): Include withdrawal message only if transaction is executed successfully.
- [2041](https://github.com/FuelLabs/fuel-core/pull/2041): Add code for startup of the gas price algorithm updater so 
    the gas price db on startup is always in sync with the on chain db

## [Version 0.31.0]

### Added
- [#2014](https://github.com/FuelLabs/fuel-core/pull/2014): Added a separate thread for the block importer.
- [#2013](https://github.com/FuelLabs/fuel-core/pull/2013): Added a separate thread to process P2P database lookups.
- [#2004](https://github.com/FuelLabs/fuel-core/pull/2004): Added new CLI argument `continue-services-on-error` to control internal flow of services.
- [#2004](https://github.com/FuelLabs/fuel-core/pull/2004): Added handling of incorrect shutdown of the off-chain GraphQL worker by using state rewind feature.
- [#2007](https://github.com/FuelLabs/fuel-core/pull/2007): Improved metrics:
  - Added database metrics per column.
  - Added statistic about commit time of each database.
  - Refactored how metrics are registered: Now, we use only one register shared between all metrics. This global register is used to encode all metrics.
- [#1996](https://github.com/FuelLabs/fuel-core/pull/1996): Added support for rollback command when state rewind feature is enabled. The command allows the rollback of the state of the blockchain several blocks behind until the end of the historical window. The default historical window it 7 days.
- [#1996](https://github.com/FuelLabs/fuel-core/pull/1996): Added support for the state rewind feature. The feature allows the execution of the blocks in the past and the same execution results to be received. Together with forkless upgrades, execution of any block from the past is possible if historical data exist for the target block height.
- [#1994](https://github.com/FuelLabs/fuel-core/pull/1994): Added the actual implementation for the `AtomicView::latest_view`.
- [#1972](https://github.com/FuelLabs/fuel-core/pull/1972): Implement `AlgorithmUpdater` for `GasPriceService`
- [#1948](https://github.com/FuelLabs/fuel-core/pull/1948): Add new `AlgorithmV1` and `AlgorithmUpdaterV1` for the gas price. Include tools for analysis
- [#1676](https://github.com/FuelLabs/fuel-core/pull/1676): Added new CLI arguments:
    - `graphql-max-depth`
    - `graphql-max-complexity`
    - `graphql-max-recursive-depth`

### Changed
- [#2015](https://github.com/FuelLabs/fuel-core/pull/2015): Small fixes for the database:
  - Fixed the name for historical columns - Metrics was working incorrectly for historical columns.
  - Added recommended setting for the RocksDB - The source of recommendation is official documentation https://github.com/facebook/rocksdb/wiki/Setup-Options-and-Basic-Tuning#other-general-options.
  - Removed repairing since it could corrupt the database if fails - Several users reported about the corrupted state of the database after having a "Too many descriptors" error where in logs, repairing of the database also failed with this error creating a `lost` folder.
- [#2010](https://github.com/FuelLabs/fuel-core/pull/2010): Updated the block importer to allow more blocks to be in the queue. It improves synchronization speed and mitigate the impact of other services on synchronization speed.
- [#2006](https://github.com/FuelLabs/fuel-core/pull/2006): Process block importer events first under P2P pressure.
- [#2002](https://github.com/FuelLabs/fuel-core/pull/2002): Adapted the block producer to react to checked transactions that were using another version of consensus parameters during validation in the TxPool. After an upgrade of the consensus parameters of the network, TxPool could store invalid `Checked` transactions. This change fixes that by tracking the version that was used to validate the transactions.
- [#1999](https://github.com/FuelLabs/fuel-core/pull/1999): Minimize the number of panics in the codebase.
- [#1990](https://github.com/FuelLabs/fuel-core/pull/1990): Use latest view for mutate GraphQL queries after modification of the node.
- [#1992](https://github.com/FuelLabs/fuel-core/pull/1992): Parse multiple relayer contracts, `RELAYER-V2-LISTENING-CONTRACTS` env variable using a `,` delimiter.
- [#1980](https://github.com/FuelLabs/fuel-core/pull/1980): Add `Transaction` to relayer 's event filter

#### Breaking
- [#2012](https://github.com/FuelLabs/fuel-core/pull/2012): Bumped the `fuel-vm` to `0.55.0` release. More about the change [here](https://github.com/FuelLabs/fuel-vm/releases/tag/v0.55.0).
- [#2001](https://github.com/FuelLabs/fuel-core/pull/2001): Prevent GraphQL query body to be huge and cause OOM. The default body size is `1MB`. The limit can be changed by the `graphql-request-body-bytes-limit` CLI argument.
- [#1991](https://github.com/FuelLabs/fuel-core/pull/1991): Prepare the database to use different types than `Database` for atomic view.
- [#1989](https://github.com/FuelLabs/fuel-core/pull/1989): Extract `HistoricalView` trait from the `AtomicView`.
- [#1676](https://github.com/FuelLabs/fuel-core/pull/1676): New `fuel-core-client` is incompatible with the old `fuel-core` because of two requested new fields.
- [#1676](https://github.com/FuelLabs/fuel-core/pull/1676): Changed default value for `api-request-timeout` to be `30s`.
- [#1676](https://github.com/FuelLabs/fuel-core/pull/1676): Now, GraphQL API has complexity and depth limitations on the queries. The default complexity limit is `20000`. It is ~50 blocks per request with transaction IDs and ~2-5 full blocks.

### Fixed
- [#2000](https://github.com/FuelLabs/fuel-core/pull/2000): Use correct query name in metrics for aliased queries.

## [Version 0.30.0]

### Added
- [#1975](https://github.com/FuelLabs/fuel-core/pull/1975): Added `DependentCost` benchmarks for the `cfe` and `cfei` opcodes.
- [#1975](https://github.com/FuelLabs/fuel-core/pull/1975): Added `DependentCost` for the `cfe` opcode to the `GasCosts` endpoint.
- [#1974](https://github.com/FuelLabs/fuel-core/pull/1974): Optimized the work of `InMemoryTransaction` for lookups and empty insertion.

### Changed
- [#1973](https://github.com/FuelLabs/fuel-core/pull/1973): Updated VM initialization benchmark to include many inputs and outputs.

#### Breaking
- [#1975](https://github.com/FuelLabs/fuel-core/pull/1975): Updated gas prices according to new release.
- [#1975](https://github.com/FuelLabs/fuel-core/pull/1975): Changed `GasCosts` endpoint to return `DependentCost` for the `cfei` opcode via `cfeiDependentCost`.
- [#1975](https://github.com/FuelLabs/fuel-core/pull/1975): Use `fuel-vm 0.54.0`. More information in the [release](https://github.com/FuelLabs/fuel-vm/releases/tag/v0.54.0).

## [Version 0.29.0]

### Added
- [#1889](https://github.com/FuelLabs/fuel-core/pull/1889): Add new `FuelGasPriceProvider` that receives the gas price algorithm from a `GasPriceService`

### Changed
- [#1942](https://github.com/FuelLabs/fuel-core/pull/1942): Sequential relayer's commits.
- [#1952](https://github.com/FuelLabs/fuel-core/pull/1952): Change tip sorting to ratio between tip and max gas sorting in txpool
- [#1960](https://github.com/FuelLabs/fuel-core/pull/1960): Update fuel-vm to v0.53.0.
- [#1964](https://github.com/FuelLabs/fuel-core/pull/1964): Add `creation_instant` as second sort key in tx pool

### Fixed
- [#1962](https://github.com/FuelLabs/fuel-core/pull/1962): Fixes the error message for incorrect keypair's path.
- [#1950](https://github.com/FuelLabs/fuel-core/pull/1950): Fix cursor `BlockHeight` encoding in `SortedTXCursor`

## [Version 0.28.0]

### Changed
- [#1934](https://github.com/FuelLabs/fuel-core/pull/1934): Updated benchmark for the `aloc` opcode to be `DependentCost`. Updated `vm_initialization` benchmark to exclude growing of memory(It is handled by VM reuse).
- [#1916](https://github.com/FuelLabs/fuel-core/pull/1916): Speed up synchronisation of the blocks for the `fuel-core-sync` service.
- [#1888](https://github.com/FuelLabs/fuel-core/pull/1888): optimization: Reuse VM memory across executions.

#### Breaking

- [#1934](https://github.com/FuelLabs/fuel-core/pull/1934): Changed `GasCosts` endpoint to return `DependentCost` for the `aloc` opcode via `alocDependentCost`.
- [#1934](https://github.com/FuelLabs/fuel-core/pull/1934): Updated default gas costs for the local testnet configuration. All opcodes became cheaper.
- [#1924](https://github.com/FuelLabs/fuel-core/pull/1924): `dry_run_opt` has new `gas_price: Option<u64>` argument
- [#1888](https://github.com/FuelLabs/fuel-core/pull/1888): Upgraded `fuel-vm` to `0.51.0`. See [release](https://github.com/FuelLabs/fuel-vm/releases/tag/v0.51.0) for more information.

### Added
- [#1939](https://github.com/FuelLabs/fuel-core/pull/1939): Added API functions to open a RocksDB in different modes.
- [#1929](https://github.com/FuelLabs/fuel-core/pull/1929): Added support of customization of the state transition version in the `ChainConfig`.

### Removed
- [#1913](https://github.com/FuelLabs/fuel-core/pull/1913): Removed dead code from the project.

### Fixed
- [#1921](https://github.com/FuelLabs/fuel-core/pull/1921): Fixed unstable `gossipsub_broadcast_tx_with_accept` test.
- [#1915](https://github.com/FuelLabs/fuel-core/pull/1915): Fixed reconnection issue in the dev cluster with AWS cluster.
- [#1914](https://github.com/FuelLabs/fuel-core/pull/1914): Fixed halting of the node during synchronization in PoA service.

## [Version 0.27.0]

### Added

- [#1895](https://github.com/FuelLabs/fuel-core/pull/1895): Added backward and forward compatibility integration tests for forkless upgrades.
- [#1898](https://github.com/FuelLabs/fuel-core/pull/1898): Enforce increasing of the `Executor::VERSION` on each release.

### Changed

- [#1906](https://github.com/FuelLabs/fuel-core/pull/1906): Makes `cli::snapshot::Command` members public such that clients can create and execute snapshot commands programmatically. This enables snapshot execution in external programs, such as the regenesis test suite. 
- [#1891](https://github.com/FuelLabs/fuel-core/pull/1891): Regenesis now preserves `FuelBlockMerkleData` and `FuelBlockMerkleMetadata` in the off-chain table. These tables are checked when querying message proofs.
- [#1886](https://github.com/FuelLabs/fuel-core/pull/1886): Use ref to `Block` in validation code
- [#1876](https://github.com/FuelLabs/fuel-core/pull/1876): Updated benchmark to include the worst scenario for `CROO` opcode. Also include consensus parameters in bench output.
- [#1879](https://github.com/FuelLabs/fuel-core/pull/1879): Return the old behaviour for the `discovery_works` test.
- [#1848](https://github.com/FuelLabs/fuel-core/pull/1848): Added `version` field to the `Block` and `BlockHeader` GraphQL entities. Added corresponding `version` field to the `Block` and `BlockHeader` client types in `fuel-core-client`.
- [#1873](https://github.com/FuelLabs/fuel-core/pull/1873/): Separate dry runs from block production in executor code, remove `ExecutionKind` and `ExecutionType`, remove `thread_block_transaction` concept, remove `PartialBlockComponent` type, refactor away `inner` functions.
- [#1900](https://github.com/FuelLabs/fuel-core/pull/1900): Update the root README as `fuel-core run` no longer has `--chain` as an option. It has been replaced by `--snapshot`.

#### Breaking

- [#1894](https://github.com/FuelLabs/fuel-core/pull/1894): Use testnet configuration for local testnet.
- [#1894](https://github.com/FuelLabs/fuel-core/pull/1894): Removed support for helm chart.
- [#1910](https://github.com/FuelLabs/fuel-core/pull/1910): `fuel-vm` upgraded to `0.50.0`. More information in the [changelog](https://github.com/FuelLabs/fuel-vm/releases/tag/v0.50.0).

## [Version 0.26.0]

### Fixed

#### Breaking

- [#1868](https://github.com/FuelLabs/fuel-core/pull/1868): Include the `event_inbox_root` in the header hash. Changed types of the `transactions_count` to `u16` and `message_receipt_count` to `u32` instead of `u64`. Updated the application hash root calculation to not pad numbers.
- [#1866](https://github.com/FuelLabs/fuel-core/pull/1866): Fixed a runtime panic that occurred when restarting a node. The panic happens when the relayer database is already populated, and the relayer attempts an empty commit during start up. This invalid commit is removed in this PR.
- [#1871](https://github.com/FuelLabs/fuel-core/pull/1871): Fixed `block` endpoint to return fetch the blocks from both databases after regenesis.
- [#1856](https://github.com/FuelLabs/fuel-core/pull/1856): Replaced instances of `Union` with `Enum` for GraphQL definitions of `ConsensusParametersVersion` and related types. This is needed because `Union` does not support multiple `Version`s inside discriminants or empty variants. 
- [#1870](https://github.com/FuelLabs/fuel-core/pull/1870): Fixed benchmarks for the `0.25.3`. 
- [#1870](https://github.com/FuelLabs/fuel-core/pull/1870): Improves the performance of getting the size of the contract from the `InMemoryTransaction`.
- [#1851](https://github.com/FuelLabs/fuel-core/pull/1851/): Provided migration capabilities (enabled addition of new column families) to RocksDB instance.

### Added 

- [#1853](https://github.com/FuelLabs/fuel-core/pull/1853): Added a test case to verify the database's behavior when new columns are added to the RocksDB database.
- [#1860](https://github.com/FuelLabs/fuel-core/pull/1860): Regenesis now preserves `FuelBlockIdsToHeights` off-chain table.

### Changed

- [#1847](https://github.com/FuelLabs/fuel-core/pull/1847): Simplify the validation interface to use `Block`. Remove `Validation` variant of `ExecutionKind`.
- [#1832](https://github.com/FuelLabs/fuel-core/pull/1832): Snapshot generation can be cancelled. Progress is also reported.
- [#1837](https://github.com/FuelLabs/fuel-core/pull/1837): Refactor the executor and separate validation from the other use cases

## [Version 0.25.2]

### Fixed

- [#1844](https://github.com/FuelLabs/fuel-core/pull/1844): Fixed the publishing of the `fuel-core 0.25.1` release.
- [#1842](https://github.com/FuelLabs/fuel-core/pull/1842): Ignore RUSTSEC-2024-0336: `rustls::ConnectionCommon::complete_io` could fall into an infinite loop based on network

## [Version 0.25.1]

### Fixed

- [#1840](https://github.com/FuelLabs/fuel-core/pull/1840): Fixed the publishing of the `fuel-core 0.25.0` release.

## [Version 0.25.0]

### Fixed

- [#1821](https://github.com/FuelLabs/fuel-core/pull/1821): Can handle missing tables in snapshot.
- [#1814](https://github.com/FuelLabs/fuel-core/pull/1814): Bugfix: the `iter_all_by_prefix` was not working for all tables. The change adds a `Rust` level filtering.

### Added

- [#1831](https://github.com/FuelLabs/fuel-core/pull/1831): Included the total gas and fee used by transaction into `TransactionStatus`.
- [#1821](https://github.com/FuelLabs/fuel-core/pull/1821): Propagate shutdown signal to (re)genesis. Also add progress bar for (re)genesis.
- [#1813](https://github.com/FuelLabs/fuel-core/pull/1813): Added back support for `/health` endpoint.
- [#1799](https://github.com/FuelLabs/fuel-core/pull/1799): Snapshot creation is now concurrent.
- [#1811](https://github.com/FuelLabs/fuel-core/pull/1811): Regenesis now preserves old blocks and transactions for GraphQL API.

### Changed

- [#1833](https://github.com/FuelLabs/fuel-core/pull/1833): Regenesis of `SpentMessages` and `ProcessedTransactions`.
- [#1830](https://github.com/FuelLabs/fuel-core/pull/1830): Use versioning enum for WASM executor input and output.
- [#1816](https://github.com/FuelLabs/fuel-core/pull/1816): Updated the upgradable executor to fetch the state transition bytecode from the database when the version doesn't match a native one. This change enables the WASM executor in the "production" build and requires a `wasm32-unknown-unknown` target.
- [#1812](https://github.com/FuelLabs/fuel-core/pull/1812): Follow-up PR to simplify the logic around parallel snapshot creation.
- [#1809](https://github.com/FuelLabs/fuel-core/pull/1809): Fetch `ConsensusParameters` from the database
- [#1808](https://github.com/FuelLabs/fuel-core/pull/1808): Fetch consensus parameters from the provider.

#### Breaking

- [#1826](https://github.com/FuelLabs/fuel-core/pull/1826): The changes make the state transition bytecode part of the `ChainConfig`. It guarantees the state transition's availability for the network's first blocks.
    The change has many minor improvements in different areas related to the state transition bytecode:
    - The state transition bytecode lies in its own file(`state_transition_bytecode.wasm`) along with the chain config file. The `ChainConfig` loads it automatically when `ChainConfig::load` is called and pushes it back when `ChainConfig::write` is called.
    - The `fuel-core` release bundle also contains the `fuel-core-wasm-executor.wasm` file of the corresponding executor version.
    - The regenesis process now considers the last block produced by the previous network. When we create a (re)genesis block of a new network, it has the `height = last_block_of_old_network + 1`. It continues the old network and doesn't overlap blocks(before, we had `old_block.height == new_genesis_block.height`).
    - Along with the new block height, the regenesis process also increases the state transition bytecode and consensus parameters versions. It guarantees that a new network doesn't use values from the previous network and allows us not to migrate `StateTransitionBytecodeVersions` and `ConsensusParametersVersions` tables.
    - Added a new CLI argument, `native-executor-version,` that allows overriding of the default version of the native executor. It can be useful for side rollups that have their own history of executor upgrades.
    - Replaced:
      
      ```rust
               let file = std::fs::File::open(path)?;
               let mut snapshot: Self = serde_json::from_reader(&file)?;
      ```
      
      with a:
      
      ```rust
               let mut json = String::new();
               std::fs::File::open(&path)
                   .with_context(|| format!("Could not open snapshot file: {path:?}"))?
                   .read_to_string(&mut json)?;
               let mut snapshot: Self = serde_json::from_str(json.as_str())?;
      ```
      because it is 100 times faster for big JSON files.
    - Updated all tests to use `Config::local_node_*` instead of working with the `SnapshotReader` directly. It is the preparation of the tests for the futures bumps of the `Executor::VERSION`. When we increase the version, all tests continue to use `GenesisBlock.state_transition_bytecode = 0` while the version is different, which forces the usage of the WASM executor, while for tests, we still prefer to test native execution. The `Config::local_node_*` handles it and forces the executor to use the native version.
    - Reworked the `build.rs` file of the upgradable executor. The script now caches WASM bytecode to avoid recompilation. Also, fixed the issue with outdated WASM bytecode. The script reacts on any modifications of the `fuel-core-wasm-executor` and forces recompilation (it is why we need the cache), so WASM bytecode always is actual now.
- [#1822](https://github.com/FuelLabs/fuel-core/pull/1822): Removed support of `Create` transaction from debugger since it doesn't have any script to execute.
- [#1822](https://github.com/FuelLabs/fuel-core/pull/1822): Use `fuel-vm 0.49.0` with new transactions types - `Upgrade` and `Upload`. Also added `max_bytecode_subsections` field to the `ConsensusParameters` to limit the number of bytecode subsections in the state transition bytecode. 
- [#1816](https://github.com/FuelLabs/fuel-core/pull/1816): Updated the upgradable executor to fetch the state transition bytecode from the database when the version doesn't match a native one. This change enables the WASM executor in the "production" build and requires a `wasm32-unknown-unknown` target.

## [Version 0.24.2]

### Changed

#### Breaking
- [#1798](https://github.com/FuelLabs/fuel-core/pull/1798): Add nonce to relayed transactions and also hash full messages in the inbox root.

### Fixed

- [#1802](https://github.com/FuelLabs/fuel-core/pull/1802): Fixed a runtime panic that occurred when restarting a node. The panic was caused by an invalid database commit while loading an existing off-chain database. The invalid commit is removed in this PR.
- [#1803](https://github.com/FuelLabs/fuel-core/pull/1803): Produce block when da height haven't changed.
- [#1795](https://github.com/FuelLabs/fuel-core/pull/1795): Fixed the building of the `fuel-core-wasm-executor` to work outside of the `fuel-core` context. The change uses the path to the manifest file of the `fuel-core-upgradable-executor` to build the `fuel-core-wasm-executor` instead of relying on the workspace.

## [Version 0.24.1]

### Added

- [#1787](https://github.com/FuelLabs/fuel-core/pull/1787): Handle processing of relayed (forced) transactions
- [#1786](https://github.com/FuelLabs/fuel-core/pull/1786): Regenesis now includes off-chain tables.
- [#1716](https://github.com/FuelLabs/fuel-core/pull/1716): Added support of WASM state transition along with upgradable execution that works with native(std) and WASM(non-std) executors. The `fuel-core` now requires a `wasm32-unknown-unknown` target to build.
- [#1770](https://github.com/FuelLabs/fuel-core/pull/1770): Add the new L1 event type for forced transactions.
- [#1767](https://github.com/FuelLabs/fuel-core/pull/1767): Added consensus parameters version and state transition version to the `ApplicationHeader` to describe what was used to produce this block.
- [#1760](https://github.com/FuelLabs/fuel-core/pull/1760): Added tests to verify that the network operates with a custom chain id and base asset id.
- [#1752](https://github.com/FuelLabs/fuel-core/pull/1752): Add `ProducerGasPrice` trait that the `Producer` depends on to get the gas price for the block.
- [#1747](https://github.com/FuelLabs/fuel-core/pull/1747): The DA block height is now included in the genesis state.
- [#1740](https://github.com/FuelLabs/fuel-core/pull/1740): Remove optional fields from genesis configs
- [#1737](https://github.com/FuelLabs/fuel-core/pull/1737): Remove temporary tables for calculating roots during genesis.
- [#1731](https://github.com/FuelLabs/fuel-core/pull/1731): Expose `schema.sdl` from `fuel-core-client`.

### Changed

#### Breaking

- [1785](https://github.com/FuelLabs/fuel-core/pull/1785): Producer will only include DA height if it has enough gas to include the associate forced transactions.
- [#1771](https://github.com/FuelLabs/fuel-core/pull/1771): Contract 'states' and 'balances' brought back into `ContractConfig`. Parquet now writes a file per table.
- [1779](https://github.com/FuelLabs/fuel-core/pull/1779): Modify Relayer service to order Events from L1 by block index
- [#1783](https://github.com/FuelLabs/fuel-core/pull/1783): The PR upgrade `fuel-vm` to `0.48.0` release. Because of some breaking changes, we also adapted our codebase to follow them: 
  - Implementation of `Default` for configs was moved under the `test-helpers` feature. The `fuel-core` binary uses testnet configuration instead of `Default::default`(for cases when `ChainConfig` was not provided by the user).
  - All parameter types are enums now and require corresponding modifications across the codebase(we need to use getters and setters). The GraphQL API remains the same for simplicity, but each parameter now has one more field - `version`, that can be used to decide how to deserialize. 
  - The `UtxoId` type now is 34 bytes instead of 33. It affects hex representation and requires adding `00`.
  - The `block_gas_limit` was moved to `ConsensusParameters` from `ChainConfig`. It means the block producer doesn't specify the block gas limit anymore, and we don't need to propagate this information.
  - The `bytecodeLength` field is removed from the `Create` transaction.
  - Removed `ConsensusParameters` from executor config because `ConsensusParameters::default` is not available anymore. Instead, executors fetch `ConsensusParameters` from the database.

- [#1769](https://github.com/FuelLabs/fuel-core/pull/1769): Include new field on header for the merkle root of imported events. Rename other message root field.
- [#1768](https://github.com/FuelLabs/fuel-core/pull/1768): Moved `ContractsInfo` table to the off-chain database. Removed `salt` field from the `ContractConfig`.
- [#1761](https://github.com/FuelLabs/fuel-core/pull/1761): Adjustments to the upcoming testnet configs:
  - Decreased the max size of the contract/predicate/script to be 100KB.
  - Decreased the max size of the transaction to be 110KB.
  - Decreased the max number of storage slots to be 1760(110KB / 64).
  - Removed fake coins from the genesis state.
  - Renamed folders to be "testnet" and "dev-testnet".
  - The name of the networks are "Upgradable Testnet" and "Upgradable Dev Testnet".

- [#1694](https://github.com/FuelLabs/fuel-core/pull/1694): The change moves the database transaction logic from the `fuel-core` to the `fuel-core-storage` level. The corresponding [issue](https://github.com/FuelLabs/fuel-core/issues/1589) described the reason behind it.

    ## Technical details of implementation

    - The change splits the `KeyValueStore` into `KeyValueInspect` and `KeyValueMutate`, as well the `Blueprint` into `BlueprintInspect` and `BlueprintMutate`. It allows requiring less restricted constraints for any read-related operations.

    - One of the main ideas of the change is to allow for the actual storage only to implement `KeyValueInspect` and `Modifiable` without the `KeyValueMutate`. It simplifies work with the databases and provides a safe way of interacting with them (Modification into the database can only go through the `Modifiable::commit_changes`). This feature is used to [track the height](https://github.com/FuelLabs/fuel-core/pull/1694/files#diff-c95a3d57a39feac7c8c2f3b193a24eec39e794413adc741df36450f9a4539898) of each database during commits and even limit how commits are done, providing additional safety. This part of the change was done as a [separate commit](https://github.com/FuelLabs/fuel-core/pull/1694/commits/7b1141ac838568e3590f09dd420cb24a6946bd32).
    
    - The `StorageTransaction` is a `StructuredStorage` that uses `InMemoryTransaction` inside to accumulate modifications. Only `InMemoryTransaction` has a real implementation of the `KeyValueMutate`(Other types only implement it in tests).
    
    - The implementation of the `Modifiable` for the `Database` contains a business logic that provides additional safety but limits the usage of the database. The `Database` now tracks its height and is responsible for its updates. In the `commit_changes` function, it analyzes the changes that were done and tries to find a new height(For example, in the case of the `OnChain` database, we are looking for a new `Block` in the `FuelBlocks` table).
    
    - As was planned in the issue, now the executor has full control over how commits to the storage are done.
    
    - All mutation methods now require `&mut self` - exclusive ownership over the object to be able to write into it. It almost negates the chance of concurrent modification of the storage, but it is still possible since the `Database` implements the `Clone` trait. To be sure that we don't corrupt the state of the database, the `commit_changes` function implements additional safety checks to be sure that we commit updates per each height only once time.

    - Side changes:
      - The `drop` function was moved from `Database` to `RocksDB` as a preparation for the state rewind since the read view should also keep the drop function until it is destroyed.
      - The `StatisticTable` table lives in the off-chain worker.
      - Removed duplication of the `Database` from the `dap::ConcreteStorage` since it is already available from the VM.
      - The executor return only produced `Changes` instead of the storage transaction, which simplifies the interaction between modules and port definition.
      - The logic related to the iteration over the storage is moved to the `fuel-core-storage` crate and is now reusable. It provides an `iterator` method that duplicates the logic from `MemoryStore` on iterating over the `BTreeMap` and methods like `iter_all`, `iter_all_by_prefix`, etc. It was done in a separate revivable [commit](https://github.com/FuelLabs/fuel-core/pull/1694/commits/5b9bd78320e6f36d0650ec05698f12f7d1b3c7c9).
      - The `MemoryTransactionView` is fully replaced by the `StorageTransactionInner`.
      - Removed `flush` method from the `Database` since it is not needed after https://github.com/FuelLabs/fuel-core/pull/1664.

- [#1693](https://github.com/FuelLabs/fuel-core/pull/1693): The change separates the initial chain state from the chain config and stores them in separate files when generating a snapshot. The state snapshot can be generated in a new format where parquet is used for compression and indexing while postcard is used for encoding. This enables importing in a stream like fashion which reduces memory requirements. Json encoding is still supported to enable easy manual setup. However, parquet is preferred for large state files.

  ### Snapshot command

  The CLI was expanded to allow customizing the used encoding. Snapshots are now generated along with a metadata file describing the encoding used. The metadata file contains encoding details as well as the location of additional files inside the snapshot directory containing the actual data. The chain config is always generated in the JSON format.

  The snapshot command now has the '--output-directory' for specifying where to save the snapshot.

  ### Run command

  The run command now includes the 'db_prune' flag which when provided will prune the existing db and start genesis from the provided snapshot metadata file or the local testnet configuration.

  The snapshot metadata file contains paths to the chain config file and files containing chain state items (coins, messages, contracts, contract states, and balances), which are loaded via streaming.

  Each item group in the genesis process is handled by a separate worker, allowing for parallel loading. Workers stream file contents in batches.

  A database transaction is committed every time an item group is successfully loaded. Resumability is achieved by recording the last loaded group index within the same db tx. If loading is aborted, the remaining workers are shutdown. Upon restart, workers resume from the last processed group.

  ### Contract States and Balances

  Using uniform-sized batches may result in batches containing items from multiple contracts. Optimal performance can presumably be achieved by selecting a batch size that typically encompasses an entire contract's state or balance, allowing for immediate initialization of relevant Merkle trees.

### Removed

- [#1757](https://github.com/FuelLabs/fuel-core/pull/1757): Removed `protobuf` from everywhere since `libp2p` uses `quick-protobuf`.

## [Version 0.23.0]

### Added

- [#1713](https://github.com/FuelLabs/fuel-core/pull/1713): Added automatic `impl` of traits `StorageWrite` and `StorageRead` for `StructuredStorage`. Tables that use a `Blueprint` can be read and written using these interfaces provided by structured storage types.
- [#1671](https://github.com/FuelLabs/fuel-core/pull/1671): Added a new `Merklized` blueprint that maintains the binary Merkle tree over the storage data. It supports only the insertion of the objects without removing them.
- [#1657](https://github.com/FuelLabs/fuel-core/pull/1657): Moved `ContractsInfo` table from `fuel-vm` to on-chain tables, and created version-able `ContractsInfoType` to act as the table's data type.

### Changed

- [#1872](https://github.com/FuelLabs/fuel-core/pull/1872): Added Eq and PartialEq derives to TransactionStatus and TransactionResponse to enable comparison in the e2e tests.
- [#1723](https://github.com/FuelLabs/fuel-core/pull/1723): Notify about imported blocks from the off-chain worker.
- [#1717](https://github.com/FuelLabs/fuel-core/pull/1717): The fix for the [#1657](https://github.com/FuelLabs/fuel-core/pull/1657) to include the contract into `ContractsInfo` table.
- [#1657](https://github.com/FuelLabs/fuel-core/pull/1657): Upgrade to `fuel-vm` 0.46.0.
- [#1671](https://github.com/FuelLabs/fuel-core/pull/1671): The logic related to the `FuelBlockIdsToHeights` is moved to the off-chain worker.
- [#1663](https://github.com/FuelLabs/fuel-core/pull/1663): Reduce the punishment criteria for mempool gossipping.
- [#1658](https://github.com/FuelLabs/fuel-core/pull/1658): Removed `Receipts` table. Instead, receipts are part of the `TransactionStatuses` table.
- [#1640](https://github.com/FuelLabs/fuel-core/pull/1640): Upgrade to fuel-vm 0.45.0.
- [#1635](https://github.com/FuelLabs/fuel-core/pull/1635): Move updating of the owned messages and coins to off-chain worker.
- [#1650](https://github.com/FuelLabs/fuel-core/pull/1650): Add api endpoint for getting estimates for future gas prices
- [#1649](https://github.com/FuelLabs/fuel-core/pull/1649): Add api endpoint for getting latest gas price
- [#1600](https://github.com/FuelLabs/fuel-core/pull/1640): Upgrade to fuel-vm 0.45.0
- [#1633](https://github.com/FuelLabs/fuel-core/pull/1633): Notify services about importing of the genesis block.
- [#1625](https://github.com/FuelLabs/fuel-core/pull/1625): Making relayer independent from the executor and preparation for the force transaction inclusion.
- [#1613](https://github.com/FuelLabs/fuel-core/pull/1613): Add api endpoint to retrieve a message by its nonce.
- [#1612](https://github.com/FuelLabs/fuel-core/pull/1612): Use `AtomicView` in all services for consistent results.
- [#1597](https://github.com/FuelLabs/fuel-core/pull/1597): Unify namespacing for `libp2p` modules
- [#1591](https://github.com/FuelLabs/fuel-core/pull/1591): Simplify libp2p dependencies and not depend on all sub modules directly.
- [#1590](https://github.com/FuelLabs/fuel-core/pull/1590): Use `AtomicView` in the `TxPool` to read the state of the database during insertion of the transactions.
- [#1587](https://github.com/FuelLabs/fuel-core/pull/1587): Use `BlockHeight` as a primary key for the `FuelsBlock` table.
- [#1585](https://github.com/FuelLabs/fuel-core/pull/1585): Let `NetworkBehaviour` macro generate `FuelBehaviorEvent` in p2p
- [#1579](https://github.com/FuelLabs/fuel-core/pull/1579): The change extracts the off-chain-related logic from the executor and moves it to the GraphQL off-chain worker. It creates two new concepts - Off-chain and On-chain databases where the GraphQL worker has exclusive ownership of the database and may modify it without intersecting with the On-chain database.
- [#1577](https://github.com/FuelLabs/fuel-core/pull/1577): Moved insertion of sealed blocks into the `BlockImporter` instead of the executor.
- [#1574](https://github.com/FuelLabs/fuel-core/pull/1574): Penalizes peers for sending invalid responses or for not replying at all.
- [#1601](https://github.com/FuelLabs/fuel-core/pull/1601): Fix formatting in docs and check that `cargo doc` passes in the CI.
- [#1636](https://github.com/FuelLabs/fuel-core/pull/1636): Add more docs to GraphQL DAP API.

#### Breaking

- [#1725](https://github.com/FuelLabs/fuel-core/pull/1725): All API endpoints now are prefixed with `/v1` version. New usage looks like: `/v1/playground`, `/v1/graphql`, `/v1/graphql-sub`, `/v1/metrics`, `/v1/health`.
- [#1722](https://github.com/FuelLabs/fuel-core/pull/1722): Bugfix: Zero `predicate_gas_used` field during validation of the produced block.
- [#1714](https://github.com/FuelLabs/fuel-core/pull/1714): The change bumps the `fuel-vm` to `0.47.1`. It breaks several breaking changes into the protocol:
  - All malleable fields are zero during the execution and unavailable through the GTF getters. Accessing them via the memory directly is still possible, but they are zero.
  - The `Transaction` doesn't define the gas price anymore. The gas price is defined by the block producer and recorded in the `Mint` transaction at the end of the block. A price of future blocks can be fetched through a [new API nedopoint](https://github.com/FuelLabs/fuel-core/issues/1641) and the price of the last block can be fetch or via the block or another [API endpoint](https://github.com/FuelLabs/fuel-core/issues/1647).
  - The `GasPrice` policy is replaced with the `Tip` policy. The user may specify in the native tokens how much he wants to pay the block producer to include his transaction in the block. It is the prioritization mechanism to incentivize the block producer to include users transactions earlier.
  - The `MaxFee` policy is mandatory to set. Without it, the transaction pool will reject the transaction. Since the block producer defines the gas price, the only way to control how much user agreed to pay can be done only through this policy.
  - The `maturity` field is removed from the `Input::Coin`. The same affect can be achieve with the `Maturity` policy on the transaction and predicate. This changes breaks how input coin is created and removes the passing of this argument.
  - The metadata of the `Checked<Tx>` doesn't contain `max_fee` and `min_fee` anymore. Only `max_gas` and `min_gas`. The `max_fee` is controlled by the user via the `MaxFee` policy.
  - Added automatic `impl` of traits `StorageWrite` and `StorageRead` for `StructuredStorage`. Tables that use a `Blueprint` can be read and written using these interfaces provided by structured storage types.

- [#1712](https://github.com/FuelLabs/fuel-core/pull/1712): Make `ContractUtxoInfo` type a version-able enum for use in the `ContractsLatestUtxo`table.
- [#1657](https://github.com/FuelLabs/fuel-core/pull/1657): Changed `CROO` gas price type from `Word` to `DependentGasPrice`. The dependent gas price values are dummy values while awaiting updated benchmarks.
- [#1671](https://github.com/FuelLabs/fuel-core/pull/1671): The GraphQL API uses block height instead of the block id where it is possible. The transaction status contains `block_height` instead of the `block_id`.
- [#1675](https://github.com/FuelLabs/fuel-core/pull/1675): Simplify GQL schema by disabling contract resolvers in most cases, and just return a ContractId scalar instead.
- [#1658](https://github.com/FuelLabs/fuel-core/pull/1658): Receipts are part of the transaction status. 
    Removed `reason` from the `TransactionExecutionResult::Failed`. It can be calculated based on the program state and receipts.
    Also, it is not possible to fetch `receipts` from the `Transaction` directly anymore. Instead, you need to fetch `status` and its receipts.
- [#1646](https://github.com/FuelLabs/fuel-core/pull/1646): Remove redundant receipts from queries.
- [#1639](https://github.com/FuelLabs/fuel-core/pull/1639): Make Merkle metadata, i.e. `SparseMerkleMetadata` and `DenseMerkleMetadata` type version-able enums
- [#1632](https://github.com/FuelLabs/fuel-core/pull/1632): Make `Message` type a version-able enum
- [#1631](https://github.com/FuelLabs/fuel-core/pull/1631): Modify api endpoint to dry run multiple transactions.
- [#1629](https://github.com/FuelLabs/fuel-core/pull/1629): Use a separate database for each data domain. Each database has its own folder where data is stored.
- [#1628](https://github.com/FuelLabs/fuel-core/pull/1628): Make `CompressedCoin` type a version-able enum
- [#1616](https://github.com/FuelLabs/fuel-core/pull/1616): Make `BlockHeader` type a version-able enum
- [#1614](https://github.com/FuelLabs/fuel-core/pull/1614): Use the default consensus key regardless of trigger mode. The change is breaking because it removes the `--dev-keys` argument. If the `debug` flag is set, the default consensus key will be used, regardless of the trigger mode.
- [#1596](https://github.com/FuelLabs/fuel-core/pull/1596): Make `Consensus` type a version-able enum
- [#1593](https://github.com/FuelLabs/fuel-core/pull/1593): Make `Block` type a version-able enum
- [#1576](https://github.com/FuelLabs/fuel-core/pull/1576): The change moves the implementation of the storage traits for required tables from `fuel-core` to `fuel-core-storage` crate. The change also adds a more flexible configuration of the encoding/decoding per the table and allows the implementation of specific behaviors for the table in a much easier way. It unifies the encoding between database, SMTs, and iteration, preventing mismatching bytes representation on the Rust type system level. Plus, it increases the re-usage of the code by applying the same blueprint to other tables.
    
    It is a breaking PR because it changes database encoding/decoding for some tables.
    
    ### StructuredStorage
    
    The change adds a new type `StructuredStorage`. It is a wrapper around the key-value storage that implements the storage traits(`StorageInspect`, `StorageMutate`, `StorageRead`, etc) for the tables with blueprint. This blueprint works in tandem with the `TableWithBlueprint` trait. The table may implement `TableWithBlueprint` specifying the blueprint, as an example:
    
    ```rust
    impl TableWithBlueprint for ContractsRawCode {
        type Blueprint = Plain<Raw, Raw>;
    
        fn column() -> Column {
            Column::ContractsRawCode
        }
    }
    ```
    
    It is a definition of the blueprint for the `ContractsRawCode` table. It has a plain blueprint meaning it simply encodes/decodes bytes and stores/loads them into/from the storage. As a key codec and value codec, it uses a `Raw` encoding/decoding that simplifies writing bytes and loads them back into the memory without applying any serialization or deserialization algorithm.
    
    If the table implements `TableWithBlueprint` and the selected codec satisfies all blueprint requirements, the corresponding storage traits for that table are implemented on the `StructuredStorage` type.
    
    ### Codecs
    
    Each blueprint allows customizing the key and value codecs. It allows the use of different codecs for different tables, taking into account the complexity and weight of the data and providing a way of more optimal implementation.
    
    That property may be very useful to perform migration in a more easier way. Plus, it also can be a `no_std` migration potentially allowing its fraud proving.
    
    An example of migration:
    
    ```rust
    /// Define the table for V1 value encoding/decoding.
    impl TableWithBlueprint for ContractsRawCodeV1 {
        type Blueprint = Plain<Raw, Raw>;
    
        fn column() -> Column {
            Column::ContractsRawCode
        }
    }
    
    /// Define the table for V2 value encoding/decoding.
    /// It uses `Postcard` codec for the value instead of `Raw` codec.
    ///
    /// # Dev-note: The columns is the same.
    impl TableWithBlueprint for ContractsRawCodeV2 {
        type Blueprint = Plain<Raw, Postcard>;
    
        fn column() -> Column {
            Column::ContractsRawCode
        }
    }
    
    fn migration(storage: &mut Database) {
        let mut iter = storage.iter_all::<ContractsRawCodeV1>(None);
        while let Ok((key, value)) = iter.next() {
            // Insert into the same table but with another codec.
            storage.storage::<ContractsRawCodeV2>().insert(key, value);
        }
    }
    ```
    
    ### Structures
    
    The blueprint of the table defines its behavior. As an example, a `Plain` blueprint simply encodes/decodes bytes and stores/loads them into/from the storage. The `SMT` blueprint builds a sparse merkle tree on top of the key-value pairs.
    
    Implementing a blueprint one time, we can apply it to any table satisfying the requirements of this blueprint. It increases the re-usage of the code and minimizes duplication.
    
    It can be useful if we decide to create global roots for all required tables that are used in fraud proving.
    
    ```rust
    impl TableWithBlueprint for SpentMessages {
        type Blueprint = Plain<Raw, Postcard>;
    
        fn column() -> Column {
            Column::SpentMessages
        }
    }
                     |
                     |
                    \|/
    
    impl TableWithBlueprint for SpentMessages {
        type Blueprint =
            Sparse<Raw, Postcard, SpentMessagesMerkleMetadata, SpentMessagesMerkleNodes>;
    
        fn column() -> Column {
            Column::SpentMessages
        }
    }
    ```
    
    ### Side changes
    
    #### `iter_all`
    The `iter_all` functionality now accepts the table instead of `K` and `V` generics. It is done to use the correct codec during deserialization. Also, the table definition provides the column.
    
    #### Duplicated unit tests
    
    The `fuel-core-storage` crate provides macros that generate unit tests. Almost all tables had the same test like `get`, `insert`, `remove`, `exist`. All duplicated tests were moved to macros. The unique one still stays at the same place where it was before.
    
    #### `StorageBatchMutate`
    
    Added a new `StorageBatchMutate` trait that we can move to `fuel-storage` crate later. It allows batch operations on the storage. It may be more performant in some cases.

- [#1573](https://github.com/FuelLabs/fuel-core/pull/1573): Remove nested p2p request/response encoding. Only breaks p2p networking compatibility with older fuel-core versions, but is otherwise fully internal.


## [Version 0.22.4]

### Added

- [#1743](https://github.com/FuelLabs/fuel-core/pull/1743): Added blacklisting of the transactions on the `TxPool` level.
  ```shell
        --tx-blacklist-addresses <TX_BLACKLIST_ADDRESSES>
            The list of banned addresses ignored by the `TxPool`
            
            [env: TX_BLACKLIST_ADDRESSES=]
  
        --tx-blacklist-coins <TX_BLACKLIST_COINS>
            The list of banned coins ignored by the `TxPool`
            
            [env: TX_BLACKLIST_COINS=]
  
        --tx-blacklist-messages <TX_BLACKLIST_MESSAGES>
            The list of banned messages ignored by the `TxPool`
            
            [env: TX_BLACKLIST_MESSAGES=]
  
        --tx-blacklist-contracts <TX_BLACKLIST_CONTRACTS>
            The list of banned contracts ignored by the `TxPool`
            
            [env: TX_BLACKLIST_CONTRACTS=]
  ```

## [Version 0.22.3]

### Added

- [#1732](https://github.com/FuelLabs/fuel-core/pull/1732): Added `Clone` bounds to most datatypes of `fuel-core-client`.

## [Version 0.22.2]

### Added

- [#1729](https://github.com/FuelLabs/fuel-core/pull/1729): Exposed the `schema.sdl` file from `fuel-core-client`. The user can create his own queries by using this file.

## [Version 0.22.1]

### Fixed
- [#1664](https://github.com/FuelLabs/fuel-core/pull/1664): Fixed long database initialization after restart of the node by setting limit to the WAL file.


## [Version 0.22.0]

### Added

- [#1515](https://github.com/FuelLabs/fuel-core/pull/1515): Added support of `--version` command for `fuel-core-keygen` binary.
- [#1504](https://github.com/FuelLabs/fuel-core/pull/1504): A `Success` or `Failure` variant of `TransactionStatus` returned by a query now contains the associated receipts generated by transaction execution.

#### Breaking
- [#1531](https://github.com/FuelLabs/fuel-core/pull/1531): Make `fuel-core-executor` `no_std` compatible. It affects the `fuel-core` crate because it uses the `fuel-core-executor` crate. The change is breaking because of moved types.
- [#1524](https://github.com/FuelLabs/fuel-core/pull/1524): Adds information about connected peers to the GQL API.

### Changed

- [#1517](https://github.com/FuelLabs/fuel-core/pull/1517): Changed default gossip heartbeat interval to 500ms. 
- [#1520](https://github.com/FuelLabs/fuel-core/pull/1520): Extract `executor` into `fuel-core-executor` crate.

### Fixed

#### Breaking
- [#1536](https://github.com/FuelLabs/fuel-core/pull/1536): The change fixes the contracts tables to not touch SMT nodes of foreign contracts. Before, it was possible to invalidate the SMT from another contract. It is a breaking change and requires re-calculating the whole state from the beginning with new SMT roots. 
- [#1542](https://github.com/FuelLabs/fuel-core/pull/1542): Migrates information about peers to NodeInfo instead of ChainInfo. It also elides information about peers in the default node_info query.

## [Version 0.21.0]

This release focuses on preparing `fuel-core` for the mainnet environment:
- Most of the changes improved the security and stability of the node.
- The gas model was reworked to cover all aspects of execution.
- The benchmarking system was significantly enhanced, covering worst scenarios.
- A new set of benchmarks was added to track the accuracy of gas prices.
- Optimized heavy operations and removed/replaced exploitable functionality.

Besides that, there are more concrete changes:
- Unified naming conventions for all CLI arguments. Added dependencies between related fields to avoid misconfiguration in case of missing arguments. Added `--debug` flag that enables additional functionality like a debugger.
- Improved telemetry to cover the internal work of services and added support for the Pyroscope, allowing it to generate real-time flamegraphs to track performance.
- Improved stability of the P2P layer and adjusted the updating of reputation. The speed of block synchronization was significantly increased.
- The node is more stable and resilient. Improved DoS resistance and resource management. Fixed critical bugs during state transition.
- Reworked the `Mint` transaction to accumulate the fee from block production inside the contract defined by the block producer.

FuelVM received a lot of safety and stability improvements:
- The audit helped identify some bugs and errors that have been successfully fixed.
- Updated the gas price model to charge for resources used during the transaction lifecycle.
- Added `no_std` and 32 bit system support. This opens doors for fraud proving in the future.
- Removed the `ChainId` from the `PredicateId` calculation, allowing the use of predicates cross-chain.
- Improvements in the performance of some storage-related opcodes.
- Support the `ECAL` instruction that allows adding custom functionality to the VM. It can be used to create unique rollups or advanced indexers in the future.
- Support of [transaction policies](https://github.com/FuelLabs/fuel-vm/blob/master/CHANGELOG.md#version-0420) provides additional safety for the user. 
    It also allows the implementation of a multi-dimensional price model in the future, making the transaction execution cheaper and allowing more transactions that don't affect storage.
- Refactored errors, returning more detailed errors to the user, simplifying debugging.

### Added

- [#1503](https://github.com/FuelLabs/fuel-core/pull/1503): Add `gtf` opcode sanity check.
- [#1502](https://github.com/FuelLabs/fuel-core/pull/1502): Added price benchmark for `vm_initialization`.
- [#1501](https://github.com/FuelLabs/fuel-core/pull/1501): Add a CLI command for generating a fee collection contract.
- [#1492](https://github.com/FuelLabs/fuel-core/pull/1492): Support backward iteration in the RocksDB. It allows backward queries that were not allowed before.
- [#1490](https://github.com/FuelLabs/fuel-core/pull/1490): Add push and pop benchmarks.
- [#1485](https://github.com/FuelLabs/fuel-core/pull/1485): Prepare rc release of fuel core v0.21
- [#1476](https://github.com/FuelLabs/fuel-core/pull/1453): Add the majority of the "other" benchmarks for contract opcodes.
- [#1473](https://github.com/FuelLabs/fuel-core/pull/1473): Expose fuel-core version as a constant
- [#1469](https://github.com/FuelLabs/fuel-core/pull/1469): Added support of bloom filter for RocksDB tables and increased the block cache.
- [#1465](https://github.com/FuelLabs/fuel-core/pull/1465): Improvements for keygen cli and crates
- [#1642](https://github.com/FuelLabs/fuel-core/pull/1462): Added benchmark to measure the performance of contract state and contract ID calculation; use for gas costing.
- [#1457](https://github.com/FuelLabs/fuel-core/pull/1457): Fixing incorrect measurement for fast(µs) opcodes.
- [#1456](https://github.com/FuelLabs/fuel-core/pull/1456): Added flushing of the RocksDB during a graceful shutdown.
- [#1456](https://github.com/FuelLabs/fuel-core/pull/1456): Added more logs to track the service lifecycle.
- [#1453](https://github.com/FuelLabs/fuel-core/pull/1453): Add the majority of the "sanity" benchmarks for contract opcodes.
- [#1452](https://github.com/FuelLabs/fuel-core/pull/1452): Added benchmark to measure the performance of contract root calculation when utilizing the maximum contract size; used for gas costing of contract root during predicate owner validation.
- [#1449](https://github.com/FuelLabs/fuel-core/pull/1449): Fix coin pagination in e2e test client.
- [#1447](https://github.com/FuelLabs/fuel-core/pull/1447): Add timeout for continuous e2e tests
- [#1444](https://github.com/FuelLabs/fuel-core/pull/1444): Add "sanity" benchmarks for memory opcodes.
- [#1437](https://github.com/FuelLabs/fuel-core/pull/1437): Add some transaction throughput tests for basic transfers.
- [#1436](https://github.com/FuelLabs/fuel-core/pull/1436): Add a github action to continuously test beta-4.
- [#1433](https://github.com/FuelLabs/fuel-core/pull/1433): Add "sanity" benchmarks for flow opcodes.
- [#1432](https://github.com/FuelLabs/fuel-core/pull/1432): Add a new `--api-request-timeout` argument to control TTL for GraphQL requests.
- [#1430](https://github.com/FuelLabs/fuel-core/pull/1430): Add "sanity" benchmarks for crypto opcodes.
- [#1426](https://github.com/FuelLabs/fuel-core/pull/1426) Split keygen into a create and a binary.
- [#1419](https://github.com/FuelLabs/fuel-core/pull/1419): Add additional "sanity" benchmarks for arithmetic op code instructions.
- [#1411](https://github.com/FuelLabs/fuel-core/pull/1411): Added WASM and `no_std` compatibility.
- [#1405](https://github.com/FuelLabs/fuel-core/pull/1405): Use correct names for service metrics.
- [#1400](https://github.com/FuelLabs/fuel-core/pull/1400): Add releasy beta to fuel-core so that new commits to fuel-core master triggers fuels-rs.
- [#1371](https://github.com/FuelLabs/fuel-core/pull/1371): Add new client function for querying the `MessageStatus` for a specific message (by `Nonce`).
- [#1356](https://github.com/FuelLabs/fuel-core/pull/1356): Add peer reputation reporting to heartbeat code.
- [#1355](https://github.com/FuelLabs/fuel-core/pull/1355): Added new metrics related to block importing, such as tps, sync delays etc.
- [#1339](https://github.com/FuelLabs/fuel-core/pull/1339): Adds `baseAssetId` to `FeeParameters` in the GraphQL API.
- [#1331](https://github.com/FuelLabs/fuel-core/pull/1331): Add peer reputation reporting to block import code.
- [#1324](https://github.com/FuelLabs/fuel-core/pull/1324): Added pyroscope profiling to fuel-core, intended to be used by a secondary docker image that has debug symbols enabled.
- [#1309](https://github.com/FuelLabs/fuel-core/pull/1309): Add documentation for running debug builds with CLion and Visual Studio Code.  
- [#1308](https://github.com/FuelLabs/fuel-core/pull/1308): Add support for loading .env files when compiling with the `env` feature. This allows users to conveniently supply CLI arguments in a secure and IDE-agnostic way. 
- [#1304](https://github.com/FuelLabs/fuel-core/pull/1304): Implemented `submit_and_await_commit_with_receipts` method for `FuelClient`.
- [#1286](https://github.com/FuelLabs/fuel-core/pull/1286): Include readable names for test cases where missing.
- [#1274](https://github.com/FuelLabs/fuel-core/pull/1274): Added tests to benchmark block synchronization.
- [#1263](https://github.com/FuelLabs/fuel-core/pull/1263): Add gas benchmarks for `ED19` and `ECR1` instructions.

### Changed

- [#1512](https://github.com/FuelLabs/fuel-core/pull/1512): Internally simplify merkle_contract_state_range.
- [#1507](https://github.com/FuelLabs/fuel-core/pull/1507): Updated chain configuration to be ready for beta 5 network. It includes opcode prices from the latest benchmark and contract for the block producer.
- [#1477](https://github.com/FuelLabs/fuel-core/pull/1477): Upgraded the Rust version used in CI and containers to 1.73.0. Also includes associated Clippy changes.
- [#1469](https://github.com/FuelLabs/fuel-core/pull/1469): Replaced usage of `MemoryTransactionView` by `Checkpoint` database in the benchmarks.
- [#1468](https://github.com/FuelLabs/fuel-core/pull/1468): Bumped version of the `fuel-vm` to `v0.40.0`. It brings some breaking changes into consensus parameters API because of changes in the underlying types.
- [#1466](https://github.com/FuelLabs/fuel-core/pull/1466): Handling overflows during arithmetic operations.
- [#1460](https://github.com/FuelLabs/fuel-core/pull/1460): Change tracking branch from main to master for releasy tests.
- [#1454](https://github.com/FuelLabs/fuel-core/pull/1454): Update gas benchmarks for opcodes that append receipts.
- [#1440](https://github.com/FuelLabs/fuel-core/pull/1440): Don't report reserved nodes that send invalid transactions.
- [#1439](https://github.com/FuelLabs/fuel-core/pull/1439): Reduced memory BMT consumption during creation of the header.
- [#1434](https://github.com/FuelLabs/fuel-core/pull/1434): Continue gossiping transactions to reserved peers regardless of gossiping reputation score.
- [#1408](https://github.com/FuelLabs/fuel-core/pull/1408): Update gas benchmarks for storage opcodes to use a pre-populated database to get more accurate worst-case costs.
- [#1399](https://github.com/FuelLabs/fuel-core/pull/1399): The Relayer now queries Ethereum for its latest finalized block instead of using a configurable "finalization period" to presume finality.
- [#1397](https://github.com/FuelLabs/fuel-core/pull/1397): Improved keygen. Created a crate to be included from forc plugins and upgraded internal library to drop requirement of protoc to build
- [#1395](https://github.com/FuelLabs/fuel-core/pull/1395): Add DependentCost benchmarks for `k256`, `s256` and `mcpi` instructions.
- [#1393](https://github.com/FuelLabs/fuel-core/pull/1393): Increase heartbeat timeout from `2` to `60` seconds, as suggested in [this issue](https://github.com/FuelLabs/fuel-core/issues/1330).
- [#1392](https://github.com/FuelLabs/fuel-core/pull/1392): Fixed an overflow in `message_proof`.
- [#1390](https://github.com/FuelLabs/fuel-core/pull/1390): Up the `ethers` version to `2` to fix an issue with `tungstenite`.
- [#1383](https://github.com/FuelLabs/fuel-core/pull/1383): Disallow usage of `log` crate internally in favor of `tracing` crate.
- [#1380](https://github.com/FuelLabs/fuel-core/pull/1380): Add preliminary, hard-coded config values for heartbeat peer reputation, removing `todo`.
- [#1377](https://github.com/FuelLabs/fuel-core/pull/1377): Remove `DiscoveryEvent` and use `KademliaEvent` directly in `DiscoveryBehavior`.
- [#1366](https://github.com/FuelLabs/fuel-core/pull/1366): Improve caching during docker builds in CI by replacing gha
- [#1358](https://github.com/FuelLabs/fuel-core/pull/1358): Upgraded the Rust version used in CI to 1.72.0. Also includes associated Clippy changes.
- [#1349](https://github.com/FuelLabs/fuel-core/pull/1349): Updated peer-to-peer transactions API to support multiple blocks in a single request, and updated block synchronization to request multiple blocks based on the configured range of headers.
- [#1342](https://github.com/FuelLabs/fuel-core/pull/1342): Add error handling for P2P requests to return `None` to requester and log error.
- [#1318](https://github.com/FuelLabs/fuel-core/pull/1318): Modified block synchronization to use asynchronous task execution when retrieving block headers.
- [#1314](https://github.com/FuelLabs/fuel-core/pull/1314): Removed `types::ConsensusParameters` in favour of `fuel_tx:ConsensusParameters`.
- [#1302](https://github.com/FuelLabs/fuel-core/pull/1302): Removed the usage of flake and building of the bridge contract ABI.
    It simplifies the maintenance and updating of the events, requiring only putting the event definition into the codebase of the relayer.
- [#1293](https://github.com/FuelLabs/fuel-core/issues/1293): Parallelized the `estimate_predicates` endpoint to utilize all available threads.
- [#1270](https://github.com/FuelLabs/fuel-core/pull/1270): Modify the way block headers are retrieved from peers to be done in batches.

#### Breaking
- [#1506](https://github.com/FuelLabs/fuel-core/pull/1506): Added validation of the coin's fields during block production and validation. Before, it was possible to submit a transaction that didn't match the coin's values in the database, allowing printing/using unavailable assets.
- [#1491](https://github.com/FuelLabs/fuel-core/pull/1491): Removed unused request and response variants from the Gossipsub implementation, as well as related definitions and tests. Specifically, this removes gossiping of `ConsensusVote` and `NewBlock` events.
- [#1472](https://github.com/FuelLabs/fuel-core/pull/1472): Upgraded `fuel-vm` to `v0.42.0`. It introduces transaction policies that changes layout of the transaction. FOr more information check the [v0.42.0](https://github.com/FuelLabs/fuel-vm/pull/635) release.
- [#1470](https://github.com/FuelLabs/fuel-core/pull/1470): Divide `DependentCost` into "light" and "heavy" operations.
- [#1464](https://github.com/FuelLabs/fuel-core/pull/1464): Avoid possible truncation of higher bits. It may invalidate the code that truncated higher bits causing different behavior on 32-bit vs. 64-bit systems. The change affects some endpoints that now require lesser integers.
- [#1432](https://github.com/FuelLabs/fuel-core/pull/1432): All subscriptions and requests have a TTL now. So each subscription lifecycle is limited in time. If the subscription is closed because of TTL, it means that you subscribed after your transaction had been dropped by the network.
- [#1407](https://github.com/FuelLabs/fuel-core/pull/1407): The recipient is a `ContractId` instead of `Address`. The block producer should deploy its contract to receive the transaction fee. The collected fee is zero until the recipient contract is set.
- [#1407](https://github.com/FuelLabs/fuel-core/pull/1407): The `Mint` transaction is reworked with new fields to support the account-base model. It affects serialization and deserialization of the transaction and also affects GraphQL schema.
- [#1407](https://github.com/FuelLabs/fuel-core/pull/1407): The `Mint` transaction is the last transaction in the block instead of the first.
- [#1374](https://github.com/FuelLabs/fuel-core/pull/1374): Renamed `base_chain_height` to `da_height` and return current relayer height instead of latest Fuel block height.
- [#1367](https://github.com/FuelLabs/fuel-core/pull/1367): Update to the latest version of fuel-vm.
- [#1363](https://github.com/FuelLabs/fuel-core/pull/1363): Change message_proof api to take `nonce` instead of `message_id`
- [#1355](https://github.com/FuelLabs/fuel-core/pull/1355): Removed the `metrics` feature flag from the fuel-core crate, and metrics are now included by default.
- [#1339](https://github.com/FuelLabs/fuel-core/pull/1339): Added a new required field called `base_asset_id` to the `FeeParameters` definition in `ConsensusParameters`, as well as default values for `base_asset_id` in the `beta` and `dev` chain specifications.
- [#1322](https://github.com/FuelLabs/fuel-core/pull/1322):
  The `debug` flag is added to the CLI. The flag should be used for local development only. Enabling debug mode:
      - Allows GraphQL Endpoints to arbitrarily advance blocks.
      - Enables debugger GraphQL Endpoints.
      - Allows setting `utxo_validation` to `false`.
- [#1318](https://github.com/FuelLabs/fuel-core/pull/1318): Removed the `--sync-max-header-batch-requests` CLI argument, and renamed `--sync-max-get-txns` to `--sync-block-stream-buffer-size` to better represent the current behavior in the import.
- [#1290](https://github.com/FuelLabs/fuel-core/pull/1290): Standardize CLI args to use `-` instead of `_`.
- [#1279](https://github.com/FuelLabs/fuel-core/pull/1279): Added a new CLI flag to enable the Relayer service `--enable-relayer`, and disabled the Relayer service by default. When supplying the `--enable-relayer` flag, the `--relayer` argument becomes mandatory, and omitting it is an error. Similarly, providing a `--relayer` argument without the `--enable-relayer` flag is an error. Lastly, providing the `--keypair` or `--network` arguments will also produce an error if the `--enable-p2p` flag is not set.
- [#1262](https://github.com/FuelLabs/fuel-core/pull/1262): The `ConsensusParameters` aggregates all configuration data related to the consensus. It contains many fields that are segregated by the usage. The API of some functions was affected to use lesser types instead the whole `ConsensusParameters`. It is a huge breaking change requiring repetitively monotonically updating all places that use the `ConsensusParameters`. But during updating, consider that maybe you can use lesser types. Usage of them may simplify signatures of methods and make them more user-friendly and transparent.

### Removed

#### Breaking
- [#1484](https://github.com/FuelLabs/fuel-core/pull/1484): Removed `--network` CLI argument. Now the name of the network is fetched form chain configuration.
- [#1399](https://github.com/FuelLabs/fuel-core/pull/1399): Removed `relayer-da-finalization` parameter from the relayer CLI.
- [#1338](https://github.com/FuelLabs/fuel-core/pull/1338): Updated GraphQL client to use `DependentCost` for `k256`, `mcpi`, `s256`, `scwq`, `swwq` opcodes.
- [#1322](https://github.com/FuelLabs/fuel-core/pull/1322): The `manual_blocks_enabled` flag is removed from the CLI. The analog is a `debug` flag.<|MERGE_RESOLUTION|>--- conflicted
+++ resolved
@@ -8,14 +8,11 @@
 
 ### Added
 - [2551](https://github.com/FuelLabs/fuel-core/pull/2551): Enhanced the DA compressed block header to include block id.
-<<<<<<< HEAD
 - [2473](https://github.com/FuelLabs/fuel-core/pull/2473): Graphql requests and responses make use of a new `extensions` object to specify request/response metadata. A request `extensions` object can contain an integer-valued `required_fuel_block_height` field. When specified, the request will return an error unless the node's current fuel block height is at least the value specified in the `required_fuel_block_height` field. All graphql responses now contain an integer-valued `current_fuel_block_height` field in the `extensions` object, which contains the block height of the last block processed by the node.
-=======
 
 ### Fixed
 - [2599](https://github.com/FuelLabs/fuel-core/pull/2599): Use the proper `url` apis to construct full url path in `BlockCommitterHttpApi` client
 
->>>>>>> 1a294e28
 ## [Version 0.41.0]
 
 ### Added
