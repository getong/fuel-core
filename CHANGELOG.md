# Change Log
All notable changes to this project will be documented in this file.

The format is based on [Keep a Changelog](http://keepachangelog.com/)
and this project adheres to [Semantic Versioning](http://semver.org/).

## [Unreleased]

### Added
- [1983](https://github.com/FuelLabs/fuel-core/pull/1983): Add adapters for gas price service for accessing database values

### Breaking
<<<<<<< HEAD

#### Changed
=======
- [#1988](https://github.com/FuelLabs/fuel-core/pull/1988): Updated `fuel-vm` to `0.56.0` ([release notes](https://github.com/FuelLabs/fuel-vm/releases/tag/v0.55.0)). Adds Blob transaction support.
>>>>>>> c2f5a3a6
- [2025](https://github.com/FuelLabs/fuel-core/pull/2025): Add new V0 algorithm for gas price to services.
    This change includes new flags for the CLI:
        - "starting-gas-price" - the starting gas price for the gas price algorithm
        - "gas-price-change-percent" - the percent change for each gas price update
        - "gas-price-threshold-percent" - the threshold percent for determining if the gas price will be increase or decreased
    And the following CLI flags are serving a new purpose
        - "min-gas-price" - the minimum gas price that the gas price algorithm will return
<<<<<<< HEAD
- [2048](https://github.com/FuelLabs/fuel-core/pull/2048): Disable SMT for `ContractsAssets` and `ContractsState` for the production mode of the `fuel-core`. The SMT still is used in benchmarks and tests.
=======

### Fixed

#### Breaking
- [2045](https://github.com/FuelLabs/fuel-core/pull/2045): Include withdrawal message only if transaction is executed successfully.
- [2041](https://github.com/FuelLabs/fuel-core/pull/2041): Add code for startup of the gas price algorithm updater so 
    the gas price db on startup is always in sync with the on chain db
>>>>>>> c2f5a3a6

## [Version 0.31.0]

### Added
- [#2014](https://github.com/FuelLabs/fuel-core/pull/2014): Added a separate thread for the block importer.
- [#2013](https://github.com/FuelLabs/fuel-core/pull/2013): Added a separate thread to process P2P database lookups.
- [#2004](https://github.com/FuelLabs/fuel-core/pull/2004): Added new CLI argument `continue-services-on-error` to control internal flow of services.
- [#2004](https://github.com/FuelLabs/fuel-core/pull/2004): Added handling of incorrect shutdown of the off-chain GraphQL worker by using state rewind feature.
- [#2007](https://github.com/FuelLabs/fuel-core/pull/2007): Improved metrics:
  - Added database metrics per column.
  - Added statistic about commit time of each database.
  - Refactored how metrics are registered: Now, we use only one register shared between all metrics. This global register is used to encode all metrics.
- [#1996](https://github.com/FuelLabs/fuel-core/pull/1996): Added support for rollback command when state rewind feature is enabled. The command allows the rollback of the state of the blockchain several blocks behind until the end of the historical window. The default historical window it 7 days.
- [#1996](https://github.com/FuelLabs/fuel-core/pull/1996): Added support for the state rewind feature. The feature allows the execution of the blocks in the past and the same execution results to be received. Together with forkless upgrades, execution of any block from the past is possible if historical data exist for the target block height.
- [#1994](https://github.com/FuelLabs/fuel-core/pull/1994): Added the actual implementation for the `AtomicView::latest_view`.
- [#1972](https://github.com/FuelLabs/fuel-core/pull/1972): Implement `AlgorithmUpdater` for `GasPriceService`
- [#1948](https://github.com/FuelLabs/fuel-core/pull/1948): Add new `AlgorithmV1` and `AlgorithmUpdaterV1` for the gas price. Include tools for analysis
- [#1676](https://github.com/FuelLabs/fuel-core/pull/1676): Added new CLI arguments:
    - `graphql-max-depth`
    - `graphql-max-complexity`
    - `graphql-max-recursive-depth`

### Changed
- [#2015](https://github.com/FuelLabs/fuel-core/pull/2015): Small fixes for the database:
  - Fixed the name for historical columns - Metrics was working incorrectly for historical columns.
  - Added recommended setting for the RocksDB - The source of recommendation is official documentation https://github.com/facebook/rocksdb/wiki/Setup-Options-and-Basic-Tuning#other-general-options.
  - Removed repairing since it could corrupt the database if fails - Several users reported about the corrupted state of the database after having a "Too many descriptors" error where in logs, repairing of the database also failed with this error creating a `lost` folder.
- [#2010](https://github.com/FuelLabs/fuel-core/pull/2010): Updated the block importer to allow more blocks to be in the queue. It improves synchronization speed and mitigate the impact of other services on synchronization speed.
- [#2006](https://github.com/FuelLabs/fuel-core/pull/2006): Process block importer events first under P2P pressure.
- [#2002](https://github.com/FuelLabs/fuel-core/pull/2002): Adapted the block producer to react to checked transactions that were using another version of consensus parameters during validation in the TxPool. After an upgrade of the consensus parameters of the network, TxPool could store invalid `Checked` transactions. This change fixes that by tracking the version that was used to validate the transactions.
- [#1999](https://github.com/FuelLabs/fuel-core/pull/1999): Minimize the number of panics in the codebase.
- [#1990](https://github.com/FuelLabs/fuel-core/pull/1990): Use latest view for mutate GraphQL queries after modification of the node.
- [#1992](https://github.com/FuelLabs/fuel-core/pull/1992): Parse multiple relayer contracts, `RELAYER-V2-LISTENING-CONTRACTS` env variable using a `,` delimiter.
- [#1980](https://github.com/FuelLabs/fuel-core/pull/1980): Add `Transaction` to relayer 's event filter

#### Breaking
- [#2012](https://github.com/FuelLabs/fuel-core/pull/2012): Bumped the `fuel-vm` to `0.55.0` release. More about the change [here](https://github.com/FuelLabs/fuel-vm/releases/tag/v0.55.0).
- [#2001](https://github.com/FuelLabs/fuel-core/pull/2001): Prevent GraphQL query body to be huge and cause OOM. The default body size is `1MB`. The limit can be changed by the `graphql-request-body-bytes-limit` CLI argument.
- [#1991](https://github.com/FuelLabs/fuel-core/pull/1991): Prepare the database to use different types than `Database` for atomic view.
- [#1989](https://github.com/FuelLabs/fuel-core/pull/1989): Extract `HistoricalView` trait from the `AtomicView`.
- [#1676](https://github.com/FuelLabs/fuel-core/pull/1676): New `fuel-core-client` is incompatible with the old `fuel-core` because of two requested new fields.
- [#1676](https://github.com/FuelLabs/fuel-core/pull/1676): Changed default value for `api-request-timeout` to be `30s`.
- [#1676](https://github.com/FuelLabs/fuel-core/pull/1676): Now, GraphQL API has complexity and depth limitations on the queries. The default complexity limit is `20000`. It is ~50 blocks per request with transaction IDs and ~2-5 full blocks.

### Fixed
- [#2000](https://github.com/FuelLabs/fuel-core/pull/2000): Use correct query name in metrics for aliased queries.

## [Version 0.30.0]

### Added
- [#1975](https://github.com/FuelLabs/fuel-core/pull/1975): Added `DependentCost` benchmarks for the `cfe` and `cfei` opcodes.
- [#1975](https://github.com/FuelLabs/fuel-core/pull/1975): Added `DependentCost` for the `cfe` opcode to the `GasCosts` endpoint.
- [#1974](https://github.com/FuelLabs/fuel-core/pull/1974): Optimized the work of `InMemoryTransaction` for lookups and empty insertion.

### Changed
- [#1973](https://github.com/FuelLabs/fuel-core/pull/1973): Updated VM initialization benchmark to include many inputs and outputs.

#### Breaking
- [#1975](https://github.com/FuelLabs/fuel-core/pull/1975): Updated gas prices according to new release.
- [#1975](https://github.com/FuelLabs/fuel-core/pull/1975): Changed `GasCosts` endpoint to return `DependentCost` for the `cfei` opcode via `cfeiDependentCost`.
- [#1975](https://github.com/FuelLabs/fuel-core/pull/1975): Use `fuel-vm 0.54.0`. More information in the [release](https://github.com/FuelLabs/fuel-vm/releases/tag/v0.54.0).

## [Version 0.29.0]

### Added
- [#1889](https://github.com/FuelLabs/fuel-core/pull/1889): Add new `FuelGasPriceProvider` that receives the gas price algorithm from a `GasPriceService`

### Changed
- [#1942](https://github.com/FuelLabs/fuel-core/pull/1942): Sequential relayer's commits.
- [#1952](https://github.com/FuelLabs/fuel-core/pull/1952): Change tip sorting to ratio between tip and max gas sorting in txpool
- [#1960](https://github.com/FuelLabs/fuel-core/pull/1960): Update fuel-vm to v0.53.0.
- [#1964](https://github.com/FuelLabs/fuel-core/pull/1964): Add `creation_instant` as second sort key in tx pool

### Fixed
- [#1962](https://github.com/FuelLabs/fuel-core/pull/1962): Fixes the error message for incorrect keypair's path.
- [#1950](https://github.com/FuelLabs/fuel-core/pull/1950): Fix cursor `BlockHeight` encoding in `SortedTXCursor`

## [Version 0.28.0]

### Changed
- [#1934](https://github.com/FuelLabs/fuel-core/pull/1934): Updated benchmark for the `aloc` opcode to be `DependentCost`. Updated `vm_initialization` benchmark to exclude growing of memory(It is handled by VM reuse).
- [#1916](https://github.com/FuelLabs/fuel-core/pull/1916): Speed up synchronisation of the blocks for the `fuel-core-sync` service.
- [#1888](https://github.com/FuelLabs/fuel-core/pull/1888): optimization: Reuse VM memory across executions.

#### Breaking

- [#1934](https://github.com/FuelLabs/fuel-core/pull/1934): Changed `GasCosts` endpoint to return `DependentCost` for the `aloc` opcode via `alocDependentCost`.
- [#1934](https://github.com/FuelLabs/fuel-core/pull/1934): Updated default gas costs for the local testnet configuration. All opcodes became cheaper.
- [#1924](https://github.com/FuelLabs/fuel-core/pull/1924): `dry_run_opt` has new `gas_price: Option<u64>` argument
- [#1888](https://github.com/FuelLabs/fuel-core/pull/1888): Upgraded `fuel-vm` to `0.51.0`. See [release](https://github.com/FuelLabs/fuel-vm/releases/tag/v0.51.0) for more information.

### Added
- [#1939](https://github.com/FuelLabs/fuel-core/pull/1939): Added API functions to open a RocksDB in different modes.
- [#1929](https://github.com/FuelLabs/fuel-core/pull/1929): Added support of customization of the state transition version in the `ChainConfig`.

### Removed
- [#1913](https://github.com/FuelLabs/fuel-core/pull/1913): Removed dead code from the project.

### Fixed
- [#1921](https://github.com/FuelLabs/fuel-core/pull/1921): Fixed unstable `gossipsub_broadcast_tx_with_accept` test.
- [#1915](https://github.com/FuelLabs/fuel-core/pull/1915): Fixed reconnection issue in the dev cluster with AWS cluster.
- [#1914](https://github.com/FuelLabs/fuel-core/pull/1914): Fixed halting of the node during synchronization in PoA service.

## [Version 0.27.0]

### Added

- [#1895](https://github.com/FuelLabs/fuel-core/pull/1895): Added backward and forward compatibility integration tests for forkless upgrades.
- [#1898](https://github.com/FuelLabs/fuel-core/pull/1898): Enforce increasing of the `Executor::VERSION` on each release.

### Changed

- [#1906](https://github.com/FuelLabs/fuel-core/pull/1906): Makes `cli::snapshot::Command` members public such that clients can create and execute snapshot commands programmatically. This enables snapshot execution in external programs, such as the regenesis test suite. 
- [#1891](https://github.com/FuelLabs/fuel-core/pull/1891): Regenesis now preserves `FuelBlockMerkleData` and `FuelBlockMerkleMetadata` in the off-chain table. These tables are checked when querying message proofs.
- [#1886](https://github.com/FuelLabs/fuel-core/pull/1886): Use ref to `Block` in validation code
- [#1876](https://github.com/FuelLabs/fuel-core/pull/1876): Updated benchmark to include the worst scenario for `CROO` opcode. Also include consensus parameters in bench output.
- [#1879](https://github.com/FuelLabs/fuel-core/pull/1879): Return the old behaviour for the `discovery_works` test.
- [#1848](https://github.com/FuelLabs/fuel-core/pull/1848): Added `version` field to the `Block` and `BlockHeader` GraphQL entities. Added corresponding `version` field to the `Block` and `BlockHeader` client types in `fuel-core-client`.
- [#1873](https://github.com/FuelLabs/fuel-core/pull/1873/): Separate dry runs from block production in executor code, remove `ExecutionKind` and `ExecutionType`, remove `thread_block_transaction` concept, remove `PartialBlockComponent` type, refactor away `inner` functions.
- [#1900](https://github.com/FuelLabs/fuel-core/pull/1900): Update the root README as `fuel-core run` no longer has `--chain` as an option. It has been replaced by `--snapshot`.

#### Breaking

- [#1894](https://github.com/FuelLabs/fuel-core/pull/1894): Use testnet configuration for local testnet.
- [#1894](https://github.com/FuelLabs/fuel-core/pull/1894): Removed support for helm chart.
- [#1910](https://github.com/FuelLabs/fuel-core/pull/1910): `fuel-vm` upgraded to `0.50.0`. More information in the [changelog](https://github.com/FuelLabs/fuel-vm/releases/tag/v0.50.0).

## [Version 0.26.0]

### Fixed

#### Breaking

- [#1868](https://github.com/FuelLabs/fuel-core/pull/1868): Include the `event_inbox_root` in the header hash. Changed types of the `transactions_count` to `u16` and `message_receipt_count` to `u32` instead of `u64`. Updated the application hash root calculation to not pad numbers.
- [#1866](https://github.com/FuelLabs/fuel-core/pull/1866): Fixed a runtime panic that occurred when restarting a node. The panic happens when the relayer database is already populated, and the relayer attempts an empty commit during start up. This invalid commit is removed in this PR.
- [#1871](https://github.com/FuelLabs/fuel-core/pull/1871): Fixed `block` endpoint to return fetch the blocks from both databases after regenesis.
- [#1856](https://github.com/FuelLabs/fuel-core/pull/1856): Replaced instances of `Union` with `Enum` for GraphQL definitions of `ConsensusParametersVersion` and related types. This is needed because `Union` does not support multiple `Version`s inside discriminants or empty variants. 
- [#1870](https://github.com/FuelLabs/fuel-core/pull/1870): Fixed benchmarks for the `0.25.3`. 
- [#1870](https://github.com/FuelLabs/fuel-core/pull/1870): Improves the performance of getting the size of the contract from the `InMemoryTransaction`.
- [#1851](https://github.com/FuelLabs/fuel-core/pull/1851/): Provided migration capabilities (enabled addition of new column families) to RocksDB instance.

### Added 

- [#1853](https://github.com/FuelLabs/fuel-core/pull/1853): Added a test case to verify the database's behavior when new columns are added to the RocksDB database.
- [#1860](https://github.com/FuelLabs/fuel-core/pull/1860): Regenesis now preserves `FuelBlockIdsToHeights` off-chain table.

### Changed

- [#1847](https://github.com/FuelLabs/fuel-core/pull/1847): Simplify the validation interface to use `Block`. Remove `Validation` variant of `ExecutionKind`.
- [#1832](https://github.com/FuelLabs/fuel-core/pull/1832): Snapshot generation can be cancelled. Progress is also reported.
- [#1837](https://github.com/FuelLabs/fuel-core/pull/1837): Refactor the executor and separate validation from the other use cases

## [Version 0.25.2]

### Fixed

- [#1844](https://github.com/FuelLabs/fuel-core/pull/1844): Fixed the publishing of the `fuel-core 0.25.1` release.
- [#1842](https://github.com/FuelLabs/fuel-core/pull/1842): Ignore RUSTSEC-2024-0336: `rustls::ConnectionCommon::complete_io` could fall into an infinite loop based on network

## [Version 0.25.1]

### Fixed

- [#1840](https://github.com/FuelLabs/fuel-core/pull/1840): Fixed the publishing of the `fuel-core 0.25.0` release.

## [Version 0.25.0]

### Fixed

- [#1821](https://github.com/FuelLabs/fuel-core/pull/1821): Can handle missing tables in snapshot.
- [#1814](https://github.com/FuelLabs/fuel-core/pull/1814): Bugfix: the `iter_all_by_prefix` was not working for all tables. The change adds a `Rust` level filtering.

### Added

- [#1831](https://github.com/FuelLabs/fuel-core/pull/1831): Included the total gas and fee used by transaction into `TransactionStatus`.
- [#1821](https://github.com/FuelLabs/fuel-core/pull/1821): Propagate shutdown signal to (re)genesis. Also add progress bar for (re)genesis.
- [#1813](https://github.com/FuelLabs/fuel-core/pull/1813): Added back support for `/health` endpoint.
- [#1799](https://github.com/FuelLabs/fuel-core/pull/1799): Snapshot creation is now concurrent.
- [#1811](https://github.com/FuelLabs/fuel-core/pull/1811): Regenesis now preserves old blocks and transactions for GraphQL API.

### Changed

- [#1833](https://github.com/FuelLabs/fuel-core/pull/1833): Regenesis of `SpentMessages` and `ProcessedTransactions`.
- [#1830](https://github.com/FuelLabs/fuel-core/pull/1830): Use versioning enum for WASM executor input and output.
- [#1816](https://github.com/FuelLabs/fuel-core/pull/1816): Updated the upgradable executor to fetch the state transition bytecode from the database when the version doesn't match a native one. This change enables the WASM executor in the "production" build and requires a `wasm32-unknown-unknown` target.
- [#1812](https://github.com/FuelLabs/fuel-core/pull/1812): Follow-up PR to simplify the logic around parallel snapshot creation.
- [#1809](https://github.com/FuelLabs/fuel-core/pull/1809): Fetch `ConsensusParameters` from the database
- [#1808](https://github.com/FuelLabs/fuel-core/pull/1808): Fetch consensus parameters from the provider.

#### Breaking

- [#1826](https://github.com/FuelLabs/fuel-core/pull/1826): The changes make the state transition bytecode part of the `ChainConfig`. It guarantees the state transition's availability for the network's first blocks.
    The change has many minor improvements in different areas related to the state transition bytecode:
    - The state transition bytecode lies in its own file(`state_transition_bytecode.wasm`) along with the chain config file. The `ChainConfig` loads it automatically when `ChainConfig::load` is called and pushes it back when `ChainConfig::write` is called.
    - The `fuel-core` release bundle also contains the `fuel-core-wasm-executor.wasm` file of the corresponding executor version.
    - The regenesis process now considers the last block produced by the previous network. When we create a (re)genesis block of a new network, it has the `height = last_block_of_old_netowkr + 1`. It continues the old network and doesn't overlap blocks(before, we had `old_block.height == new_genesis_block.hegiht`).
    - Along with the new block height, the regenesis process also increases the state transition bytecode and consensus parameters versions. It guarantees that a new network doesn't use values from the previous network and allows us not to migrate `StateTransitionBytecodeVersions` and `ConsensusParametersVersions` tables.
    - Added a new CLI argument, `native-executor-version,` that allows overriding of the default version of the native executor. It can be useful for side rollups that have their own history of executor upgrades.
    - Replaced:
      
      ```rust
               let file = std::fs::File::open(path)?;
               let mut snapshot: Self = serde_json::from_reader(&file)?;
      ```
      
      with a:
      
      ```rust
               let mut json = String::new();
               std::fs::File::open(&path)
                   .with_context(|| format!("Could not open snapshot file: {path:?}"))?
                   .read_to_string(&mut json)?;
               let mut snapshot: Self = serde_json::from_str(json.as_str())?;
      ```
      because it is 100 times faster for big JSON files.
    - Updated all tests to use `Config::local_node_*` instead of working with the `SnapshotReader` directly. It is the preparation of the tests for the futures bumps of the `Executor::VERSION`. When we increase the version, all tests continue to use `GenesisBlock.state_transition_bytecode = 0` while the version is different, which forces the usage of the WASM executor, while for tests, we still prefer to test native execution. The `Config::local_node_*` handles it and forces the executor to use the native version.
    - Reworked the `build.rs` file of the upgradable executor. The script now caches WASM bytecode to avoid recompilation. Also, fixed the issue with outdated WASM bytecode. The script reacts on any modifications of the `fuel-core-wasm-executor` and forces recompilation (it is why we need the cache), so WASM bytecode always is actual now.
- [#1822](https://github.com/FuelLabs/fuel-core/pull/1822): Removed support of `Create` transaction from debugger since it doesn't have any script to execute.
- [#1822](https://github.com/FuelLabs/fuel-core/pull/1822): Use `fuel-vm 0.49.0` with new transactions types - `Upgrade` and `Upload`. Also added `max_bytecode_subsections` field to the `ConsensusParameters` to limit the number of bytecode subsections in the state transition bytecode. 
- [#1816](https://github.com/FuelLabs/fuel-core/pull/1816): Updated the upgradable executor to fetch the state transition bytecode from the database when the version doesn't match a native one. This change enables the WASM executor in the "production" build and requires a `wasm32-unknown-unknown` target.

## [Version 0.24.2]

### Changed

#### Breaking
- [#1798](https://github.com/FuelLabs/fuel-core/pull/1798): Add nonce to relayed transactions and also hash full messages in the inbox root.

### Fixed

- [#1802](https://github.com/FuelLabs/fuel-core/pull/1802): Fixed a runtime panic that occurred when restarting a node. The panic was caused by an invalid database commit while loading an existing off-chain database. The invalid commit is removed in this PR.
- [#1803](https://github.com/FuelLabs/fuel-core/pull/1803): Produce block when da height haven't changed.
- [#1795](https://github.com/FuelLabs/fuel-core/pull/1795): Fixed the building of the `fuel-core-wasm-executor` to work outside of the `fuel-core` context. The change uses the path to the manifest file of the `fuel-core-upgradable-executor` to build the `fuel-core-wasm-executor` instead of relying on the workspace.

## [Version 0.24.1]

### Added

- [#1787](https://github.com/FuelLabs/fuel-core/pull/1787): Handle processing of relayed (forced) transactions
- [#1786](https://github.com/FuelLabs/fuel-core/pull/1786): Regenesis now includes off-chain tables.
- [#1716](https://github.com/FuelLabs/fuel-core/pull/1716): Added support of WASM state transition along with upgradable execution that works with native(std) and WASM(non-std) executors. The `fuel-core` now requires a `wasm32-unknown-unknown` target to build.
- [#1770](https://github.com/FuelLabs/fuel-core/pull/1770): Add the new L1 event type for forced transactions.
- [#1767](https://github.com/FuelLabs/fuel-core/pull/1767): Added consensus parameters version and state transition version to the `ApplicationHeader` to describe what was used to produce this block.
- [#1760](https://github.com/FuelLabs/fuel-core/pull/1760): Added tests to verify that the network operates with a custom chain id and base asset id.
- [#1752](https://github.com/FuelLabs/fuel-core/pull/1752): Add `ProducerGasPrice` trait that the `Producer` depends on to get the gas price for the block.
- [#1747](https://github.com/FuelLabs/fuel-core/pull/1747): The DA block height is now included in the genesis state.
- [#1740](https://github.com/FuelLabs/fuel-core/pull/1740): Remove optional fields from genesis configs
- [#1737](https://github.com/FuelLabs/fuel-core/pull/1737): Remove temporary tables for calculating roots during genesis.
- [#1731](https://github.com/FuelLabs/fuel-core/pull/1731): Expose `schema.sdl` from `fuel-core-client`.

### Changed

#### Breaking

- [1785](https://github.com/FuelLabs/fuel-core/pull/1785): Producer will only include DA height if it has enough gas to include the associate forced transactions.
- [#1771](https://github.com/FuelLabs/fuel-core/pull/1771): Contract 'states' and 'balances' brought back into `ContractConfig`. Parquet now writes a file per table.
- [1779](https://github.com/FuelLabs/fuel-core/pull/1779): Modify Relayer service to order Events from L1 by block index
- [#1783](https://github.com/FuelLabs/fuel-core/pull/1783): The PR upgrade `fuel-vm` to `0.48.0` release. Because of some breaking changes, we also adapted our codebase to follow them: 
  - Implementation of `Default` for configs was moved under the `test-helpers` feature. The `fuel-core` binary uses testnet configuration instead of `Default::default`(for cases when `ChainConfig` was not provided by the user).
  - All parameter types are enums now and require corresponding modifications across the codebase(we need to use getters and setters). The GraphQL API remains the same for simplicity, but each parameter now has one more field - `version`, that can be used to decide how to deserialize. 
  - The `UtxoId` type now is 34 bytes instead of 33. It affects hex representation and requires adding `00`.
  - The `block_gas_limit` was moved to `ConsensusParameters` from `ChainConfig`. It means the block producer doesn't specify the block gas limit anymore, and we don't need to propagate this information.
  - The `bytecodeLength` field is removed from the `Create` transaction.
  - Removed `ConsensusParameters` from executor config because `ConsensusParameters::default` is not available anymore. Instead, executors fetch `ConsensusParameters` from the database.

- [#1769](https://github.com/FuelLabs/fuel-core/pull/1769): Include new field on header for the merkle root of imported events. Rename other message root field.
- [#1768](https://github.com/FuelLabs/fuel-core/pull/1768): Moved `ContractsInfo` table to the off-chain database. Removed `salt` field from the `ContractConfig`.
- [#1761](https://github.com/FuelLabs/fuel-core/pull/1761): Adjustments to the upcoming testnet configs:
  - Decreased the max size of the contract/predicate/script to be 100KB.
  - Decreased the max size of the transaction to be 110KB.
  - Decreased the max number of storage slots to be 1760(110KB / 64).
  - Removed fake coins from the genesis state.
  - Renamed folders to be "testnet" and "dev-testnet".
  - The name of the networks are "Upgradable Testnet" and "Upgradable Dev Testnet".

- [#1694](https://github.com/FuelLabs/fuel-core/pull/1694): The change moves the database transaction logic from the `fuel-core` to the `fuel-core-storage` level. The corresponding [issue](https://github.com/FuelLabs/fuel-core/issues/1589) described the reason behind it.

    ## Technical details of implementation

    - The change splits the `KeyValueStore` into `KeyValueInspect` and `KeyValueMutate`, as well the `Blueprint` into `BlueprintInspect` and `BlueprintMutate`. It allows requiring less restricted constraints for any read-related operations.

    - One of the main ideas of the change is to allow for the actual storage only to implement `KeyValueInspect` and `Modifiable` without the `KeyValueMutate`. It simplifies work with the databases and provides a safe way of interacting with them (Modification into the database can only go through the `Modifiable::commit_changes`). This feature is used to [track the height](https://github.com/FuelLabs/fuel-core/pull/1694/files#diff-c95a3d57a39feac7c8c2f3b193a24eec39e794413adc741df36450f9a4539898) of each database during commits and even limit how commits are done, providing additional safety. This part of the change was done as a [separate commit](https://github.com/FuelLabs/fuel-core/pull/1694/commits/7b1141ac838568e3590f09dd420cb24a6946bd32).
    
    - The `StorageTransaction` is a `StructuredStorage` that uses `InMemoryTransaction` inside to accumulate modifications. Only `InMemoryTransaction` has a real implementation of the `KeyValueMutate`(Other types only implement it in tests).
    
    - The implementation of the `Modifiable` for the `Database` contains a business logic that provides additional safety but limits the usage of the database. The `Database` now tracks its height and is responsible for its updates. In the `commit_changes` function, it analyzes the changes that were done and tries to find a new height(For example, in the case of the `OnChain` database, we are looking for a new `Block` in the `FuelBlocks` table).
    
    - As was planned in the issue, now the executor has full control over how commits to the storage are done.
    
    - All mutation methods now require `&mut self` - exclusive ownership over the object to be able to write into it. It almost negates the chance of concurrent modification of the storage, but it is still possible since the `Database` implements the `Clone` trait. To be sure that we don't corrupt the state of the database, the `commit_changes` function implements additional safety checks to be sure that we commit updates per each height only once time.

    - Side changes:
      - The `drop` function was moved from `Database` to `RocksDB` as a preparation for the state rewind since the read view should also keep the drop function until it is destroyed.
      - The `StatisticTable` table lives in the off-chain worker.
      - Removed duplication of the `Database` from the `dap::ConcreteStorage` since it is already available from the VM.
      - The executor return only produced `Changes` instead of the storage transaction, which simplifies the interaction between modules and port definition.
      - The logic related to the iteration over the storage is moved to the `fuel-core-storage` crate and is now reusable. It provides an `iterator` method that duplicates the logic from `MemoryStore` on iterating over the `BTreeMap` and methods like `iter_all`, `iter_all_by_prefix`, etc. It was done in a separate revivable [commit](https://github.com/FuelLabs/fuel-core/pull/1694/commits/5b9bd78320e6f36d0650ec05698f12f7d1b3c7c9).
      - The `MemoryTransactionView` is fully replaced by the `StorageTransactionInner`.
      - Removed `flush` method from the `Database` since it is not needed after https://github.com/FuelLabs/fuel-core/pull/1664.

- [#1693](https://github.com/FuelLabs/fuel-core/pull/1693): The change separates the initial chain state from the chain config and stores them in separate files when generating a snapshot. The state snapshot can be generated in a new format where parquet is used for compression and indexing while postcard is used for encoding. This enables importing in a stream like fashion which reduces memory requirements. Json encoding is still supported to enable easy manual setup. However, parquet is preferred for large state files.

  ### Snapshot command

  The CLI was expanded to allow customizing the used encoding. Snapshots are now generated along with a metadata file describing the encoding used. The metadata file contains encoding details as well as the location of additional files inside the snapshot directory containing the actual data. The chain config is always generated in the JSON format.

  The snapshot command now has the '--output-directory' for specifying where to save the snapshot.

  ### Run command

  The run command now includes the 'db_prune' flag which when provided will prune the existing db and start genesis from the provided snapshot metadata file or the local testnet configuration.

  The snapshot metadata file contains paths to the chain config file and files containing chain state items (coins, messages, contracts, contract states, and balances), which are loaded via streaming.

  Each item group in the genesis process is handled by a separate worker, allowing for parallel loading. Workers stream file contents in batches.

  A database transaction is committed every time an item group is successfully loaded. Resumability is achieved by recording the last loaded group index within the same db tx. If loading is aborted, the remaining workers are shutdown. Upon restart, workers resume from the last processed group.

  ### Contract States and Balances

  Using uniform-sized batches may result in batches containing items from multiple contracts. Optimal performance can presumably be achieved by selecting a batch size that typically encompasses an entire contract's state or balance, allowing for immediate initialization of relevant Merkle trees.

### Removed

- [#1757](https://github.com/FuelLabs/fuel-core/pull/1757): Removed `protobuf` from everywhere since `libp2p` uses `quick-protobuf`.

## [Version 0.23.0]

### Added

- [#1713](https://github.com/FuelLabs/fuel-core/pull/1713): Added automatic `impl` of traits `StorageWrite` and `StorageRead` for `StructuredStorage`. Tables that use a `Blueprint` can be read and written using these interfaces provided by structured storage types.
- [#1671](https://github.com/FuelLabs/fuel-core/pull/1671): Added a new `Merklized` blueprint that maintains the binary Merkle tree over the storage data. It supports only the insertion of the objects without removing them.
- [#1657](https://github.com/FuelLabs/fuel-core/pull/1657): Moved `ContractsInfo` table from `fuel-vm` to on-chain tables, and created version-able `ContractsInfoType` to act as the table's data type.

### Changed

- [#1872](https://github.com/FuelLabs/fuel-core/pull/1872): Added Eq and PartialEq derives to TransactionStatus and TransactionResponse to enable comparison in the e2e tests.
- [#1723](https://github.com/FuelLabs/fuel-core/pull/1723): Notify about imported blocks from the off-chain worker.
- [#1717](https://github.com/FuelLabs/fuel-core/pull/1717): The fix for the [#1657](https://github.com/FuelLabs/fuel-core/pull/1657) to include the contract into `ContractsInfo` table.
- [#1657](https://github.com/FuelLabs/fuel-core/pull/1657): Upgrade to `fuel-vm` 0.46.0.
- [#1671](https://github.com/FuelLabs/fuel-core/pull/1671): The logic related to the `FuelBlockIdsToHeights` is moved to the off-chain worker.
- [#1663](https://github.com/FuelLabs/fuel-core/pull/1663): Reduce the punishment criteria for mempool gossipping.
- [#1658](https://github.com/FuelLabs/fuel-core/pull/1658): Removed `Receipts` table. Instead, receipts are part of the `TransactionStatuses` table.
- [#1640](https://github.com/FuelLabs/fuel-core/pull/1640): Upgrade to fuel-vm 0.45.0.
- [#1635](https://github.com/FuelLabs/fuel-core/pull/1635): Move updating of the owned messages and coins to off-chain worker.
- [#1650](https://github.com/FuelLabs/fuel-core/pull/1650): Add api endpoint for getting estimates for future gas prices
- [#1649](https://github.com/FuelLabs/fuel-core/pull/1649): Add api endpoint for getting latest gas price
- [#1600](https://github.com/FuelLabs/fuel-core/pull/1640): Upgrade to fuel-vm 0.45.0
- [#1633](https://github.com/FuelLabs/fuel-core/pull/1633): Notify services about importing of the genesis block.
- [#1625](https://github.com/FuelLabs/fuel-core/pull/1625): Making relayer independent from the executor and preparation for the force transaction inclusion.
- [#1613](https://github.com/FuelLabs/fuel-core/pull/1613): Add api endpoint to retrieve a message by its nonce.
- [#1612](https://github.com/FuelLabs/fuel-core/pull/1612): Use `AtomicView` in all services for consistent results.
- [#1597](https://github.com/FuelLabs/fuel-core/pull/1597): Unify namespacing for `libp2p` modules
- [#1591](https://github.com/FuelLabs/fuel-core/pull/1591): Simplify libp2p dependencies and not depend on all sub modules directly.
- [#1590](https://github.com/FuelLabs/fuel-core/pull/1590): Use `AtomicView` in the `TxPool` to read the state of the database during insertion of the transactions.
- [#1587](https://github.com/FuelLabs/fuel-core/pull/1587): Use `BlockHeight` as a primary key for the `FuelsBlock` table.
- [#1585](https://github.com/FuelLabs/fuel-core/pull/1585): Let `NetworkBehaviour` macro generate `FuelBehaviorEvent` in p2p
- [#1579](https://github.com/FuelLabs/fuel-core/pull/1579): The change extracts the off-chain-related logic from the executor and moves it to the GraphQL off-chain worker. It creates two new concepts - Off-chain and On-chain databases where the GraphQL worker has exclusive ownership of the database and may modify it without intersecting with the On-chain database.
- [#1577](https://github.com/FuelLabs/fuel-core/pull/1577): Moved insertion of sealed blocks into the `BlockImporter` instead of the executor.
- [#1574](https://github.com/FuelLabs/fuel-core/pull/1574): Penalizes peers for sending invalid responses or for not replying at all.
- [#1601](https://github.com/FuelLabs/fuel-core/pull/1601): Fix formatting in docs and check that `cargo doc` passes in the CI.
- [#1636](https://github.com/FuelLabs/fuel-core/pull/1636): Add more docs to GraphQL DAP API.

#### Breaking

- [#1725](https://github.com/FuelLabs/fuel-core/pull/1725): All API endpoints now are prefixed with `/v1` version. New usage looks like: `/v1/playground`, `/v1/graphql`, `/v1/graphql-sub`, `/v1/metrics`, `/v1/health`.
- [#1722](https://github.com/FuelLabs/fuel-core/pull/1722): Bugfix: Zero `predicate_gas_used` field during validation of the produced block.
- [#1714](https://github.com/FuelLabs/fuel-core/pull/1714): The change bumps the `fuel-vm` to `0.47.1`. It breaks several breaking changes into the protocol:
  - All malleable fields are zero during the execution and unavailable through the GTF getters. Accessing them via the memory directly is still possible, but they are zero.
  - The `Transaction` doesn't define the gas price anymore. The gas price is defined by the block producer and recorded in the `Mint` transaction at the end of the block. A price of future blocks can be fetched through a [new API nedopoint](https://github.com/FuelLabs/fuel-core/issues/1641) and the price of the last block can be fetch or via the block or another [API endpoint](https://github.com/FuelLabs/fuel-core/issues/1647).
  - The `GasPrice` policy is replaced with the `Tip` policy. The user may specify in the native tokens how much he wants to pay the block producer to include his transaction in the block. It is the prioritization mechanism to incentivize the block producer to include users transactions earlier.
  - The `MaxFee` policy is mandatory to set. Without it, the transaction pool will reject the transaction. Since the block producer defines the gas price, the only way to control how much user agreed to pay can be done only through this policy.
  - The `maturity` field is removed from the `Input::Coin`. The same affect can be achieve with the `Maturity` policy on the transaction and predicate. This changes breaks how input coin is created and removes the passing of this argument.
  - The metadata of the `Checked<Tx>` doesn't contain `max_fee` and `min_fee` anymore. Only `max_gas` and `min_gas`. The `max_fee` is controlled by the user via the `MaxFee` policy.
  - Added automatic `impl` of traits `StorageWrite` and `StorageRead` for `StructuredStorage`. Tables that use a `Blueprint` can be read and written using these interfaces provided by structured storage types.

- [#1712](https://github.com/FuelLabs/fuel-core/pull/1712): Make `ContractUtxoInfo` type a version-able enum for use in the `ContractsLatestUtxo`table.
- [#1657](https://github.com/FuelLabs/fuel-core/pull/1657): Changed `CROO` gas price type from `Word` to `DependentGasPrice`. The dependent gas price values are dummy values while awaiting updated benchmarks.
- [#1671](https://github.com/FuelLabs/fuel-core/pull/1671): The GraphQL API uses block height instead of the block id where it is possible. The transaction status contains `block_height` instead of the `block_id`.
- [#1675](https://github.com/FuelLabs/fuel-core/pull/1675): Simplify GQL schema by disabling contract resolvers in most cases, and just return a ContractId scalar instead.
- [#1658](https://github.com/FuelLabs/fuel-core/pull/1658): Receipts are part of the transaction status. 
    Removed `reason` from the `TransactionExecutionResult::Failed`. It can be calculated based on the program state and receipts.
    Also, it is not possible to fetch `receipts` from the `Transaction` directly anymore. Instead, you need to fetch `status` and its receipts.
- [#1646](https://github.com/FuelLabs/fuel-core/pull/1646): Remove redundant receipts from queries.
- [#1639](https://github.com/FuelLabs/fuel-core/pull/1639): Make Merkle metadata, i.e. `SparseMerkleMetadata` and `DenseMerkleMetadata` type version-able enums
- [#1632](https://github.com/FuelLabs/fuel-core/pull/1632): Make `Message` type a version-able enum
- [#1631](https://github.com/FuelLabs/fuel-core/pull/1631): Modify api endpoint to dry run multiple transactions.
- [#1629](https://github.com/FuelLabs/fuel-core/pull/1629): Use a separate database for each data domain. Each database has its own folder where data is stored.
- [#1628](https://github.com/FuelLabs/fuel-core/pull/1628): Make `CompressedCoin` type a version-able enum
- [#1616](https://github.com/FuelLabs/fuel-core/pull/1616): Make `BlockHeader` type a version-able enum
- [#1614](https://github.com/FuelLabs/fuel-core/pull/1614): Use the default consensus key regardless of trigger mode. The change is breaking because it removes the `--dev-keys` argument. If the `debug` flag is set, the default consensus key will be used, regardless of the trigger mode.
- [#1596](https://github.com/FuelLabs/fuel-core/pull/1596): Make `Consensus` type a version-able enum
- [#1593](https://github.com/FuelLabs/fuel-core/pull/1593): Make `Block` type a version-able enum
- [#1576](https://github.com/FuelLabs/fuel-core/pull/1576): The change moves the implementation of the storage traits for required tables from `fuel-core` to `fuel-core-storage` crate. The change also adds a more flexible configuration of the encoding/decoding per the table and allows the implementation of specific behaviors for the table in a much easier way. It unifies the encoding between database, SMTs, and iteration, preventing mismatching bytes representation on the Rust type system level. Plus, it increases the re-usage of the code by applying the same blueprint to other tables.
    
    It is a breaking PR because it changes database encoding/decoding for some tables.
    
    ### StructuredStorage
    
    The change adds a new type `StructuredStorage`. It is a wrapper around the key-value storage that implements the storage traits(`StorageInspect`, `StorageMutate`, `StorageRead`, etc) for the tables with blueprint. This blueprint works in tandem with the `TableWithBlueprint` trait. The table may implement `TableWithBlueprint` specifying the blueprint, as an example:
    
    ```rust
    impl TableWithBlueprint for ContractsRawCode {
        type Blueprint = Plain<Raw, Raw>;
    
        fn column() -> Column {
            Column::ContractsRawCode
        }
    }
    ```
    
    It is a definition of the blueprint for the `ContractsRawCode` table. It has a plain blueprint meaning it simply encodes/decodes bytes and stores/loads them into/from the storage. As a key codec and value codec, it uses a `Raw` encoding/decoding that simplifies writing bytes and loads them back into the memory without applying any serialization or deserialization algorithm.
    
    If the table implements `TableWithBlueprint` and the selected codec satisfies all blueprint requirements, the corresponding storage traits for that table are implemented on the `StructuredStorage` type.
    
    ### Codecs
    
    Each blueprint allows customizing the key and value codecs. It allows the use of different codecs for different tables, taking into account the complexity and weight of the data and providing a way of more optimal implementation.
    
    That property may be very useful to perform migration in a more easier way. Plus, it also can be a `no_std` migration potentially allowing its fraud proving.
    
    An example of migration:
    
    ```rust
    /// Define the table for V1 value encoding/decoding.
    impl TableWithBlueprint for ContractsRawCodeV1 {
        type Blueprint = Plain<Raw, Raw>;
    
        fn column() -> Column {
            Column::ContractsRawCode
        }
    }
    
    /// Define the table for V2 value encoding/decoding.
    /// It uses `Postcard` codec for the value instead of `Raw` codec.
    ///
    /// # Dev-note: The columns is the same.
    impl TableWithBlueprint for ContractsRawCodeV2 {
        type Blueprint = Plain<Raw, Postcard>;
    
        fn column() -> Column {
            Column::ContractsRawCode
        }
    }
    
    fn migration(storage: &mut Database) {
        let mut iter = storage.iter_all::<ContractsRawCodeV1>(None);
        while let Ok((key, value)) = iter.next() {
            // Insert into the same table but with another codec.
            storage.storage::<ContractsRawCodeV2>().insert(key, value);
        }
    }
    ```
    
    ### Structures
    
    The blueprint of the table defines its behavior. As an example, a `Plain` blueprint simply encodes/decodes bytes and stores/loads them into/from the storage. The `SMT` blueprint builds a sparse merkle tree on top of the key-value pairs.
    
    Implementing a blueprint one time, we can apply it to any table satisfying the requirements of this blueprint. It increases the re-usage of the code and minimizes duplication.
    
    It can be useful if we decide to create global roots for all required tables that are used in fraud proving.
    
    ```rust
    impl TableWithBlueprint for SpentMessages {
        type Blueprint = Plain<Raw, Postcard>;
    
        fn column() -> Column {
            Column::SpentMessages
        }
    }
                     |
                     |
                    \|/
    
    impl TableWithBlueprint for SpentMessages {
        type Blueprint =
            Sparse<Raw, Postcard, SpentMessagesMerkleMetadata, SpentMessagesMerkleNodes>;
    
        fn column() -> Column {
            Column::SpentMessages
        }
    }
    ```
    
    ### Side changes
    
    #### `iter_all`
    The `iter_all` functionality now accepts the table instead of `K` and `V` generics. It is done to use the correct codec during deserialization. Also, the table definition provides the column.
    
    #### Duplicated unit tests
    
    The `fuel-core-storage` crate provides macros that generate unit tests. Almost all tables had the same test like `get`, `insert`, `remove`, `exist`. All duplicated tests were moved to macros. The unique one still stays at the same place where it was before.
    
    #### `StorageBatchMutate`
    
    Added a new `StorageBatchMutate` trait that we can move to `fuel-storage` crate later. It allows batch operations on the storage. It may be more performant in some cases.

- [#1573](https://github.com/FuelLabs/fuel-core/pull/1573): Remove nested p2p request/response encoding. Only breaks p2p networking compatibility with older fuel-core versions, but is otherwise fully internal.


## [Version 0.22.4]

### Added

- [#1743](https://github.com/FuelLabs/fuel-core/pull/1743): Added blacklisting of the transactions on the `TxPool` level.
  ```shell
        --tx-blacklist-addresses <TX_BLACKLIST_ADDRESSES>
            The list of banned addresses ignored by the `TxPool`
            
            [env: TX_BLACKLIST_ADDRESSES=]
  
        --tx-blacklist-coins <TX_BLACKLIST_COINS>
            The list of banned coins ignored by the `TxPool`
            
            [env: TX_BLACKLIST_COINS=]
  
        --tx-blacklist-messages <TX_BLACKLIST_MESSAGES>
            The list of banned messages ignored by the `TxPool`
            
            [env: TX_BLACKLIST_MESSAGES=]
  
        --tx-blacklist-contracts <TX_BLACKLIST_CONTRACTS>
            The list of banned contracts ignored by the `TxPool`
            
            [env: TX_BLACKLIST_CONTRACTS=]
  ```

## [Version 0.22.3]

### Added

- [#1732](https://github.com/FuelLabs/fuel-core/pull/1732): Added `Clone` bounds to most datatypes of `fuel-core-client`.

## [Version 0.22.2]

### Added

- [#1729](https://github.com/FuelLabs/fuel-core/pull/1729): Exposed the `schema.sdl` file from `fuel-core-client`. The user can create his own queries by using this file.

## [Version 0.22.1]

### Fixed
- [#1664](https://github.com/FuelLabs/fuel-core/pull/1664): Fixed long database initialization after restart of the node by setting limit to the WAL file.


## [Version 0.22.0]

### Added

- [#1515](https://github.com/FuelLabs/fuel-core/pull/1515): Added support of `--version` command for `fuel-core-keygen` binary.
- [#1504](https://github.com/FuelLabs/fuel-core/pull/1504): A `Success` or `Failure` variant of `TransactionStatus` returned by a query now contains the associated receipts generated by transaction execution.

#### Breaking
- [#1531](https://github.com/FuelLabs/fuel-core/pull/1531): Make `fuel-core-executor` `no_std` compatible. It affects the `fuel-core` crate because it uses the `fuel-core-executor` crate. The change is breaking because of moved types.
- [#1524](https://github.com/FuelLabs/fuel-core/pull/1524): Adds information about connected peers to the GQL API.

### Changed

- [#1517](https://github.com/FuelLabs/fuel-core/pull/1517): Changed default gossip heartbeat interval to 500ms. 
- [#1520](https://github.com/FuelLabs/fuel-core/pull/1520): Extract `executor` into `fuel-core-executor` crate.

### Fixed

#### Breaking
- [#1536](https://github.com/FuelLabs/fuel-core/pull/1536): The change fixes the contracts tables to not touch SMT nodes of foreign contracts. Before, it was possible to invalidate the SMT from another contract. It is a breaking change and requires re-calculating the whole state from the beginning with new SMT roots. 
- [#1542](https://github.com/FuelLabs/fuel-core/pull/1542): Migrates information about peers to NodeInfo instead of ChainInfo. It also elides information about peers in the default node_info query.

## [Version 0.21.0]

This release focuses on preparing `fuel-core` for the mainnet environment:
- Most of the changes improved the security and stability of the node.
- The gas model was reworked to cover all aspects of execution.
- The benchmarking system was significantly enhanced, covering worst scenarios.
- A new set of benchmarks was added to track the accuracy of gas prices.
- Optimized heavy operations and removed/replaced exploitable functionality.

Besides that, there are more concrete changes:
- Unified naming conventions for all CLI arguments. Added dependencies between related fields to avoid misconfiguration in case of missing arguments. Added `--debug` flag that enables additional functionality like a debugger.
- Improved telemetry to cover the internal work of services and added support for the Pyroscope, allowing it to generate real-time flamegraphs to track performance.
- Improved stability of the P2P layer and adjusted the updating of reputation. The speed of block synchronization was significantly increased.
- The node is more stable and resilient. Improved DoS resistance and resource management. Fixed critical bugs during state transition.
- Reworked the `Mint` transaction to accumulate the fee from block production inside the contract defined by the block producer.

FuelVM received a lot of safety and stability improvements:
- The audit helped identify some bugs and errors that have been successfully fixed.
- Updated the gas price model to charge for resources used during the transaction lifecycle.
- Added `no_std` and 32 bit system support. This opens doors for fraud proving in the future.
- Removed the `ChainId` from the `PredicateId` calculation, allowing the use of predicates cross-chain.
- Improvements in the performance of some storage-related opcodes.
- Support the `ECAL` instruction that allows adding custom functionality to the VM. It can be used to create unique rollups or advanced indexers in the future.
- Support of [transaction policies](https://github.com/FuelLabs/fuel-vm/blob/master/CHANGELOG.md#version-0420) provides additional safety for the user. 
    It also allows the implementation of a multi-dimensional price model in the future, making the transaction execution cheaper and allowing more transactions that don't affect storage.
- Refactored errors, returning more detailed errors to the user, simplifying debugging.

### Added

- [#1503](https://github.com/FuelLabs/fuel-core/pull/1503): Add `gtf` opcode sanity check.
- [#1502](https://github.com/FuelLabs/fuel-core/pull/1502): Added price benchmark for `vm_initialization`.
- [#1501](https://github.com/FuelLabs/fuel-core/pull/1501): Add a CLI command for generating a fee collection contract.
- [#1492](https://github.com/FuelLabs/fuel-core/pull/1492): Support backward iteration in the RocksDB. It allows backward queries that were not allowed before.
- [#1490](https://github.com/FuelLabs/fuel-core/pull/1490): Add push and pop benchmarks.
- [#1485](https://github.com/FuelLabs/fuel-core/pull/1485): Prepare rc release of fuel core v0.21
- [#1476](https://github.com/FuelLabs/fuel-core/pull/1453): Add the majority of the "other" benchmarks for contract opcodes.
- [#1473](https://github.com/FuelLabs/fuel-core/pull/1473): Expose fuel-core version as a constant
- [#1469](https://github.com/FuelLabs/fuel-core/pull/1469): Added support of bloom filter for RocksDB tables and increased the block cache.
- [#1465](https://github.com/FuelLabs/fuel-core/pull/1465): Improvements for keygen cli and crates
- [#1642](https://github.com/FuelLabs/fuel-core/pull/1462): Added benchmark to measure the performance of contract state and contract ID calculation; use for gas costing.
- [#1457](https://github.com/FuelLabs/fuel-core/pull/1457): Fixing incorrect measurement for fast(µs) opcodes.
- [#1456](https://github.com/FuelLabs/fuel-core/pull/1456): Added flushing of the RocksDB during a graceful shutdown.
- [#1456](https://github.com/FuelLabs/fuel-core/pull/1456): Added more logs to track the service lifecycle.
- [#1453](https://github.com/FuelLabs/fuel-core/pull/1453): Add the majority of the "sanity" benchmarks for contract opcodes.
- [#1452](https://github.com/FuelLabs/fuel-core/pull/1452): Added benchmark to measure the performance of contract root calculation when utilizing the maximum contract size; used for gas costing of contract root during predicate owner validation.
- [#1449](https://github.com/FuelLabs/fuel-core/pull/1449): Fix coin pagination in e2e test client.
- [#1447](https://github.com/FuelLabs/fuel-core/pull/1447): Add timeout for continuous e2e tests
- [#1444](https://github.com/FuelLabs/fuel-core/pull/1444): Add "sanity" benchmarks for memory opcodes.
- [#1437](https://github.com/FuelLabs/fuel-core/pull/1437): Add some transaction throughput tests for basic transfers.
- [#1436](https://github.com/FuelLabs/fuel-core/pull/1436): Add a github action to continuously test beta-4.
- [#1433](https://github.com/FuelLabs/fuel-core/pull/1433): Add "sanity" benchmarks for flow opcodes.
- [#1432](https://github.com/FuelLabs/fuel-core/pull/1432): Add a new `--api-request-timeout` argument to control TTL for GraphQL requests.
- [#1430](https://github.com/FuelLabs/fuel-core/pull/1430): Add "sanity" benchmarks for crypto opcodes.
- [#1426](https://github.com/FuelLabs/fuel-core/pull/1426) Split keygen into a create and a binary.
- [#1419](https://github.com/FuelLabs/fuel-core/pull/1419): Add additional "sanity" benchmarks for arithmetic op code instructions.
- [#1411](https://github.com/FuelLabs/fuel-core/pull/1411): Added WASM and `no_std` compatibility.
- [#1405](https://github.com/FuelLabs/fuel-core/pull/1405): Use correct names for service metrics.
- [#1400](https://github.com/FuelLabs/fuel-core/pull/1400): Add releasy beta to fuel-core so that new commits to fuel-core master triggers fuels-rs.
- [#1371](https://github.com/FuelLabs/fuel-core/pull/1371): Add new client function for querying the `MessageStatus` for a specific message (by `Nonce`).
- [#1356](https://github.com/FuelLabs/fuel-core/pull/1356): Add peer reputation reporting to heartbeat code.
- [#1355](https://github.com/FuelLabs/fuel-core/pull/1355): Added new metrics related to block importing, such as tps, sync delays etc.
- [#1339](https://github.com/FuelLabs/fuel-core/pull/1339): Adds `baseAssetId` to `FeeParameters` in the GraphQL API.
- [#1331](https://github.com/FuelLabs/fuel-core/pull/1331): Add peer reputation reporting to block import code.
- [#1324](https://github.com/FuelLabs/fuel-core/pull/1324): Added pyroscope profiling to fuel-core, intended to be used by a secondary docker image that has debug symbols enabled.
- [#1309](https://github.com/FuelLabs/fuel-core/pull/1309): Add documentation for running debug builds with CLion and Visual Studio Code.  
- [#1308](https://github.com/FuelLabs/fuel-core/pull/1308): Add support for loading .env files when compiling with the `env` feature. This allows users to conveniently supply CLI arguments in a secure and IDE-agnostic way. 
- [#1304](https://github.com/FuelLabs/fuel-core/pull/1304): Implemented `submit_and_await_commit_with_receipts` method for `FuelClient`.
- [#1286](https://github.com/FuelLabs/fuel-core/pull/1286): Include readable names for test cases where missing.
- [#1274](https://github.com/FuelLabs/fuel-core/pull/1274): Added tests to benchmark block synchronization.
- [#1263](https://github.com/FuelLabs/fuel-core/pull/1263): Add gas benchmarks for `ED19` and `ECR1` instructions.

### Changed

- [#1512](https://github.com/FuelLabs/fuel-core/pull/1512): Internally simplify merkle_contract_state_range.
- [#1507](https://github.com/FuelLabs/fuel-core/pull/1507): Updated chain configuration to be ready for beta 5 network. It includes opcode prices from the latest benchmark and contract for the block producer.
- [#1477](https://github.com/FuelLabs/fuel-core/pull/1477): Upgraded the Rust version used in CI and containers to 1.73.0. Also includes associated Clippy changes.
- [#1469](https://github.com/FuelLabs/fuel-core/pull/1469): Replaced usage of `MemoryTransactionView` by `Checkpoint` database in the benchmarks.
- [#1468](https://github.com/FuelLabs/fuel-core/pull/1468): Bumped version of the `fuel-vm` to `v0.40.0`. It brings some breaking changes into consensus parameters API because of changes in the underlying types.
- [#1466](https://github.com/FuelLabs/fuel-core/pull/1466): Handling overflows during arithmetic operations.
- [#1460](https://github.com/FuelLabs/fuel-core/pull/1460): Change tracking branch from main to master for releasy tests.
- [#1454](https://github.com/FuelLabs/fuel-core/pull/1454): Update gas benchmarks for opcodes that append receipts.
- [#1440](https://github.com/FuelLabs/fuel-core/pull/1440): Don't report reserved nodes that send invalid transactions.
- [#1439](https://github.com/FuelLabs/fuel-core/pull/1439): Reduced memory BMT consumption during creation of the header.
- [#1434](https://github.com/FuelLabs/fuel-core/pull/1434): Continue gossiping transactions to reserved peers regardless of gossiping reputation score.
- [#1408](https://github.com/FuelLabs/fuel-core/pull/1408): Update gas benchmarks for storage opcodes to use a pre-populated database to get more accurate worst-case costs.
- [#1399](https://github.com/FuelLabs/fuel-core/pull/1399): The Relayer now queries Ethereum for its latest finalized block instead of using a configurable "finalization period" to presume finality.
- [#1397](https://github.com/FuelLabs/fuel-core/pull/1397): Improved keygen. Created a crate to be included from forc plugins and upgraded internal library to drop requirement of protoc to build
- [#1395](https://github.com/FuelLabs/fuel-core/pull/1395): Add DependentCost benchmarks for `k256`, `s256` and `mcpi` instructions.
- [#1393](https://github.com/FuelLabs/fuel-core/pull/1393): Increase heartbeat timeout from `2` to `60` seconds, as suggested in [this issue](https://github.com/FuelLabs/fuel-core/issues/1330).
- [#1392](https://github.com/FuelLabs/fuel-core/pull/1392): Fixed an overflow in `message_proof`.
- [#1390](https://github.com/FuelLabs/fuel-core/pull/1390): Up the `ethers` version to `2` to fix an issue with `tungstenite`.
- [#1383](https://github.com/FuelLabs/fuel-core/pull/1383): Disallow usage of `log` crate internally in favor of `tracing` crate.
- [#1380](https://github.com/FuelLabs/fuel-core/pull/1380): Add preliminary, hard-coded config values for heartbeat peer reputation, removing `todo`.
- [#1377](https://github.com/FuelLabs/fuel-core/pull/1377): Remove `DiscoveryEvent` and use `KademliaEvent` directly in `DiscoveryBehavior`.
- [#1366](https://github.com/FuelLabs/fuel-core/pull/1366): Improve caching during docker builds in CI by replacing gha
- [#1358](https://github.com/FuelLabs/fuel-core/pull/1358): Upgraded the Rust version used in CI to 1.72.0. Also includes associated Clippy changes.
- [#1349](https://github.com/FuelLabs/fuel-core/pull/1349): Updated peer-to-peer transactions API to support multiple blocks in a single request, and updated block synchronization to request multiple blocks based on the configured range of headers.
- [#1342](https://github.com/FuelLabs/fuel-core/pull/1342): Add error handling for P2P requests to return `None` to requester and log error.
- [#1318](https://github.com/FuelLabs/fuel-core/pull/1318): Modified block synchronization to use asynchronous task execution when retrieving block headers.
- [#1314](https://github.com/FuelLabs/fuel-core/pull/1314): Removed `types::ConsensusParameters` in favour of `fuel_tx:ConsensusParameters`.
- [#1302](https://github.com/FuelLabs/fuel-core/pull/1302): Removed the usage of flake and building of the bridge contract ABI.
    It simplifies the maintenance and updating of the events, requiring only putting the event definition into the codebase of the relayer.
- [#1293](https://github.com/FuelLabs/fuel-core/issues/1293): Parallelized the `estimate_predicates` endpoint to utilize all available threads.
- [#1270](https://github.com/FuelLabs/fuel-core/pull/1270): Modify the way block headers are retrieved from peers to be done in batches.

#### Breaking
- [#1506](https://github.com/FuelLabs/fuel-core/pull/1506): Added validation of the coin's fields during block production and validation. Before, it was possible to submit a transaction that didn't match the coin's values in the database, allowing printing/using unavailable assets.
- [#1491](https://github.com/FuelLabs/fuel-core/pull/1491): Removed unused request and response variants from the Gossipsub implementation, as well as related definitions and tests. Specifically, this removes gossiping of `ConsensusVote` and `NewBlock` events.
- [#1472](https://github.com/FuelLabs/fuel-core/pull/1472): Upgraded `fuel-vm` to `v0.42.0`. It introduces transaction policies that changes layout of the transaction. FOr more information check the [v0.42.0](https://github.com/FuelLabs/fuel-vm/pull/635) release.
- [#1470](https://github.com/FuelLabs/fuel-core/pull/1470): Divide `DependentCost` into "light" and "heavy" operations.
- [#1464](https://github.com/FuelLabs/fuel-core/pull/1464): Avoid possible truncation of higher bits. It may invalidate the code that truncated higher bits causing different behavior on 32-bit vs. 64-bit systems. The change affects some endpoints that now require lesser integers.
- [#1432](https://github.com/FuelLabs/fuel-core/pull/1432): All subscriptions and requests have a TTL now. So each subscription lifecycle is limited in time. If the subscription is closed because of TTL, it means that you subscribed after your transaction had been dropped by the network.
- [#1407](https://github.com/FuelLabs/fuel-core/pull/1407): The recipient is a `ContractId` instead of `Address`. The block producer should deploy its contract to receive the transaction fee. The collected fee is zero until the recipient contract is set.
- [#1407](https://github.com/FuelLabs/fuel-core/pull/1407): The `Mint` transaction is reworked with new fields to support the account-base model. It affects serialization and deserialization of the transaction and also affects GraphQL schema.
- [#1407](https://github.com/FuelLabs/fuel-core/pull/1407): The `Mint` transaction is the last transaction in the block instead of the first.
- [#1374](https://github.com/FuelLabs/fuel-core/pull/1374): Renamed `base_chain_height` to `da_height` and return current relayer height instead of latest Fuel block height.
- [#1367](https://github.com/FuelLabs/fuel-core/pull/1367): Update to the latest version of fuel-vm.
- [#1363](https://github.com/FuelLabs/fuel-core/pull/1363): Change message_proof api to take `nonce` instead of `message_id`
- [#1355](https://github.com/FuelLabs/fuel-core/pull/1355): Removed the `metrics` feature flag from the fuel-core crate, and metrics are now included by default.
- [#1339](https://github.com/FuelLabs/fuel-core/pull/1339): Added a new required field called `base_asset_id` to the `FeeParameters` definition in `ConsensusParameters`, as well as default values for `base_asset_id` in the `beta` and `dev` chain specifications.
- [#1322](https://github.com/FuelLabs/fuel-core/pull/1322):
  The `debug` flag is added to the CLI. The flag should be used for local development only. Enabling debug mode:
      - Allows GraphQL Endpoints to arbitrarily advance blocks.
      - Enables debugger GraphQL Endpoints.
      - Allows setting `utxo_validation` to `false`.
- [#1318](https://github.com/FuelLabs/fuel-core/pull/1318): Removed the `--sync-max-header-batch-requests` CLI argument, and renamed `--sync-max-get-txns` to `--sync-block-stream-buffer-size` to better represent the current behavior in the import.
- [#1290](https://github.com/FuelLabs/fuel-core/pull/1290): Standardize CLI args to use `-` instead of `_`.
- [#1279](https://github.com/FuelLabs/fuel-core/pull/1279): Added a new CLI flag to enable the Relayer service `--enable-relayer`, and disabled the Relayer service by default. When supplying the `--enable-relayer` flag, the `--relayer` argument becomes mandatory, and omitting it is an error. Similarly, providing a `--relayer` argument without the `--enable-relayer` flag is an error. Lastly, providing the `--keypair` or `--network` arguments will also produce an error if the `--enable-p2p` flag is not set.
- [#1262](https://github.com/FuelLabs/fuel-core/pull/1262): The `ConsensusParameters` aggregates all configuration data related to the consensus. It contains many fields that are segregated by the usage. The API of some functions was affected to use lesser types instead the whole `ConsensusParameters`. It is a huge breaking change requiring repetitively monotonically updating all places that use the `ConsensusParameters`. But during updating, consider that maybe you can use lesser types. Usage of them may simplify signatures of methods and make them more user-friendly and transparent.

### Removed

#### Breaking
- [#1484](https://github.com/FuelLabs/fuel-core/pull/1484): Removed `--network` CLI argument. Now the name of the network is fetched form chain configuration.
- [#1399](https://github.com/FuelLabs/fuel-core/pull/1399): Removed `relayer-da-finalization` parameter from the relayer CLI.
- [#1338](https://github.com/FuelLabs/fuel-core/pull/1338): Updated GraphQL client to use `DependentCost` for `k256`, `mcpi`, `s256`, `scwq`, `swwq` opcodes.
- [#1322](https://github.com/FuelLabs/fuel-core/pull/1322): The `manual_blocks_enabled` flag is removed from the CLI. The analog is a `debug` flag.<|MERGE_RESOLUTION|>--- conflicted
+++ resolved
@@ -9,13 +9,8 @@
 ### Added
 - [1983](https://github.com/FuelLabs/fuel-core/pull/1983): Add adapters for gas price service for accessing database values
 
-### Breaking
-<<<<<<< HEAD
-
-#### Changed
-=======
+#### Breaking
 - [#1988](https://github.com/FuelLabs/fuel-core/pull/1988): Updated `fuel-vm` to `0.56.0` ([release notes](https://github.com/FuelLabs/fuel-vm/releases/tag/v0.55.0)). Adds Blob transaction support.
->>>>>>> c2f5a3a6
 - [2025](https://github.com/FuelLabs/fuel-core/pull/2025): Add new V0 algorithm for gas price to services.
     This change includes new flags for the CLI:
         - "starting-gas-price" - the starting gas price for the gas price algorithm
@@ -23,9 +18,11 @@
         - "gas-price-threshold-percent" - the threshold percent for determining if the gas price will be increase or decreased
     And the following CLI flags are serving a new purpose
         - "min-gas-price" - the minimum gas price that the gas price algorithm will return
-<<<<<<< HEAD
+
+### Changed
+
+#### Breaking
 - [2048](https://github.com/FuelLabs/fuel-core/pull/2048): Disable SMT for `ContractsAssets` and `ContractsState` for the production mode of the `fuel-core`. The SMT still is used in benchmarks and tests.
-=======
 
 ### Fixed
 
@@ -33,7 +30,6 @@
 - [2045](https://github.com/FuelLabs/fuel-core/pull/2045): Include withdrawal message only if transaction is executed successfully.
 - [2041](https://github.com/FuelLabs/fuel-core/pull/2041): Add code for startup of the gas price algorithm updater so 
     the gas price db on startup is always in sync with the on chain db
->>>>>>> c2f5a3a6
 
 ## [Version 0.31.0]
 
