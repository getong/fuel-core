--- conflicted
+++ resolved
@@ -29,14 +29,11 @@
 - [2416](https://github.com/FuelLabs/fuel-core/issues/2416): Define the `GasPriceServiceV1` task.
 - [1922](https://github.com/FuelLabs/fuel-core/pull/1922): Added support for posting blocks to the shared sequencer.
 - [2033](https://github.com/FuelLabs/fuel-core/pull/2033): Remove `Option<BlockHeight>` in favor of `BlockHeightQuery` where applicable.
-<<<<<<< HEAD
-- [2150](https://github.com/FuelLabs/fuel-core/pull/2150): Upgraded `libp2p` to `0.54.1` and introduced `max_pending_incoming_connections` , `max_established_connections` and `max_pending_outgoing_connections` to limit the number of pending connections.
-=======
 - [2439](https://github.com/FuelLabs/fuel-core/pull/2439): Add gas costs for the two new zk opcodes `ecop` and `eadd` and the benches that allow to calibrate them.
->>>>>>> 01fb27aa
 - [2472](https://github.com/FuelLabs/fuel-core/pull/2472): Added the `amountU128` field to the `Balance` GraphQL schema, providing the total balance as a `U128`. The existing `amount` field clamps any balance exceeding `U64` to `u64::MAX`.
 - [2526](https://github.com/FuelLabs/fuel-core/pull/2526): Add possibility to not have any cache set for RocksDB. Add an option to either load the RocksDB columns families on creation of the database or when the column is used.
 - [2532](https://github.com/FuelLabs/fuel-core/pull/2532): Getters for inner rocksdb database handles.
+- [2150](https://github.com/FuelLabs/fuel-core/pull/2150): Upgraded `libp2p` to `0.54.1` and introduced `ConnectionLimiter` to limit pending incoming/outgoing connections.
 
 ### Fixed
 - [2365](https://github.com/FuelLabs/fuel-core/pull/2365): Fixed the error during dry run in the case of race condition.
