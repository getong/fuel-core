--- conflicted
+++ resolved
@@ -6,10 +6,9 @@
 
 ## [Unreleased]
 
-<<<<<<< HEAD
 ### Added
 - [2491](https://github.com/FuelLabs/fuel-core/pull/2491): Storage read replays of historical blocks for execution tracing. Only available behind `--debug` flag.
-=======
+
 ### Changed
 - [2630](https://github.com/FuelLabs/fuel-core/pull/2630): Removed some noisy `tracing::info!` logs
 
@@ -22,7 +21,6 @@
 
 ### Fixed
 - [2626](https://github.com/FuelLabs/fuel-core/pull/2626): Avoid needs of RocksDB features in tests modules.
->>>>>>> 75d6c5aa
 
 ## [Version 0.41.2]
 
