--- conflicted
+++ resolved
@@ -5,12 +5,10 @@
 and this project adheres to [Semantic Versioning](http://semver.org/).
 
 ## [Unreleased]
-<<<<<<< HEAD
+
 ### Added
 
 - [#1889](https://github.com/FuelLabs/fuel-core/pull/1889): Add new `FuelGasPriceProvider`
-=======
->>>>>>> f0655a73
 
 ### Changed
 
