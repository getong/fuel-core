# Change Log
All notable changes to this project will be documented in this file.

The format is based on [Keep a Changelog](http://keepachangelog.com/)
and this project adheres to [Semantic Versioning](http://semver.org/).

## [Unreleased]

### Added
- [2195](https://github.com/FuelLabs/fuel-core/pull/2195): Added enforcement of the limit on the size of the L2 transactions per block according to the `block_transaction_size_limit` parameter.
- [2131](https://github.com/FuelLabs/fuel-core/pull/2131): Add flow in TxPool in order to ask to newly connected peers to share their transaction pool
- [2182](https://github.com/FuelLabs/fuel-core/pull/2151): Limit number of transactions that can be fetched via TxSource::next
- [2189](https://github.com/FuelLabs/fuel-core/pull/2151): Select next DA height to never include more than u16::MAX -1 transactions from L1.
- [2162](https://github.com/FuelLabs/fuel-core/pull/2162): Pool structure with dependencies, etc.. for the next transaction pool module. Also adds insertion/verification process in PoolV2 and tests refactoring
- [2265](https://github.com/FuelLabs/fuel-core/pull/2265): Integrate Block Committer API for DA Block Costs.
<<<<<<< HEAD
- [2162](https://github.com/FuelLabs/fuel-core/pull/2162): Pool structure with dependencies, etc.. for the next transaction pool module. Also adds insertion/verification process in PoolV2 and tests refactoring
- [2216](https://github.com/FuelLabs/fuel-core/pull/2216): Add more function to the state and task of TxPoolV2 to handle the future interactions with others modules (PoA, BlockProducer, BlockImporter and P2P)
=======
- [2280](https://github.com/FuelLabs/fuel-core/pull/2280): Allow comma separated relayer addresses in cli
>>>>>>> a113238b

### Changed

#### Breaking
- [2206](https://github.com/FuelLabs/fuel-core/pull/2206): Use timestamp of last block when dry running transactions.
- [2153](https://github.com/FuelLabs/fuel-core/pull/2153): Updated default gas costs for the local testnet configuration to match `fuel-core 0.35.0`.

## [Version 0.36.0]

### Added
- [2135](https://github.com/FuelLabs/fuel-core/pull/2135): Added metrics logging for number of blocks served over the p2p req/res protocol.
- [2151](https://github.com/FuelLabs/fuel-core/pull/2151): Added limitations on gas used during dry_run in API.
- [2188](https://github.com/FuelLabs/fuel-core/pull/2188): Added the new variant `V2` for the `ConsensusParameters` which contains the new `block_transaction_size_limit` parameter.
- [2163](https://github.com/FuelLabs/fuel-core/pull/2163): Added runnable task for fetching block committer data.
- [2204](https://github.com/FuelLabs/fuel-core/pull/2204): Added `dnsaddr` resolution for TLD without suffixes.

### Changed

#### Breaking
- [2199](https://github.com/FuelLabs/fuel-core/pull/2199): Applying several breaking changes to the WASM interface from backlog:
  - Get the module to execute WASM byte code from the storage first, an fallback to the built-in version in the case of the `FUEL_ALWAYS_USE_WASM`.
  - Added `host_v1` with a new `peek_next_txs_size` method, that accepts `tx_number_limit` and `size_limit`.
  - Added new variant of the return type to pass the validation result. It removes block serialization and deserialization and should improve performance.
  - Added a V1 execution result type that uses `JSONError` instead of postcard serialized error. It adds flexibility of how variants of the error can be managed. More information about it in https://github.com/FuelLabs/fuel-vm/issues/797. The change also moves `TooManyOutputs` error to the top. It shows that `JSONError` works as expected.
- [2145](https://github.com/FuelLabs/fuel-core/pull/2145): feat: Introduce time port in PoA service.
- [2155](https://github.com/FuelLabs/fuel-core/pull/2155): Added trait declaration for block committer data
- [2142](https://github.com/FuelLabs/fuel-core/pull/2142): Added benchmarks for varied forms of db lookups to assist in optimizations.
- [2158](https://github.com/FuelLabs/fuel-core/pull/2158): Log the public address of the signing key, if it is specified
- [2188](https://github.com/FuelLabs/fuel-core/pull/2188): Upgraded the `fuel-vm` to `0.57.0`. More information in the [release](https://github.com/FuelLabs/fuel-vm/releases/tag/v0.57.0).

## [Version 0.35.0]

### Added
- [2122](https://github.com/FuelLabs/fuel-core/pull/2122): Changed the relayer URI address to be a vector and use a quorum provider. The `relayer` argument now supports multiple URLs to fetch information from different sources.
- [2119](https://github.com/FuelLabs/fuel-core/pull/2119): GraphQL query fields for retrieving information about upgrades.

### Changed
- [2113](https://github.com/FuelLabs/fuel-core/pull/2113): Modify the way the gas price service and shared algo is initialized to have some default value based on best guess instead of `None`, and initialize service before graphql.
- [2112](https://github.com/FuelLabs/fuel-core/pull/2112): Alter the way the sealed blocks are fetched with a given height.
- [2120](https://github.com/FuelLabs/fuel-core/pull/2120): Added `submitAndAwaitStatus` subscription endpoint which returns the `SubmittedStatus` after the transaction is submitted as well as the `TransactionStatus` subscription.
- [2115](https://github.com/FuelLabs/fuel-core/pull/2115): Add test for `SignMode` `is_available` method.
- [2124](https://github.com/FuelLabs/fuel-core/pull/2124): Generalize the way p2p req/res protocol handles requests.

#### Breaking

- [2040](https://github.com/FuelLabs/fuel-core/pull/2040): Added full `no_std` support state transition related crates. The crates now require the "alloc" feature to be enabled. Following crates are affected:
  - `fuel-core-types`
  - `fuel-core-storage`
  - `fuel-core-executor`
- [2116](https://github.com/FuelLabs/fuel-core/pull/2116): Replace `H160` in config and cli options of relayer by `Bytes20` of `fuel-types`

### Fixed
- [2134](https://github.com/FuelLabs/fuel-core/pull/2134): Perform RecoveryID normalization for AWS KMS -generated signatures.

## [Version 0.34.0]

### Added
- [2051](https://github.com/FuelLabs/fuel-core/pull/2051): Add support for AWS KMS signing for the PoA consensus module. The new key can be specified with `--consensus-aws-kms AWS_KEY_ARN`.
- [2092](https://github.com/FuelLabs/fuel-core/pull/2092): Allow iterating by keys in rocksdb, and other storages.
- [2096](https://github.com/FuelLabs/fuel-core/pull/2096): GraphQL query field to fetch blob byte code by its blob ID.

### Changed
- [2106](https://github.com/FuelLabs/fuel-core/pull/2106): Remove deadline clock in POA and replace with tokio time functions.

- [2035](https://github.com/FuelLabs/fuel-core/pull/2035): Small code optimizations.
    - The optimized code specifies the capacity when initializing the HashSet, avoiding potential multiple reallocations of memory during element insertion.
    - The optimized code uses the return value of HashSet::insert to check if the insertion was successful. If the insertion fails (i.e., the element already exists), it returns an error. This reduces one lookup operation.
    - The optimized code simplifies the initialization logic of exclude by using the Option::map_or_else method.

#### Breaking
- [2051](https://github.com/FuelLabs/fuel-core/pull/2051): Misdocumented `CONSENSUS_KEY` environ variable has been removed, use `CONSENSUS_KEY_SECRET` instead. Also raises MSRV to `1.79.0`.

### Fixed

- [2106](https://github.com/FuelLabs/fuel-core/pull/2106): Handle the case when nodes with overriding start on the fresh network.
- [2105](https://github.com/FuelLabs/fuel-core/pull/2105): Fixed the rollback functionality to work with empty gas price database.

## [Version 0.33.0]

### Added
- [2094](https://github.com/FuelLabs/fuel-core/pull/2094): Added support for predefined blocks provided via the filesystem.
- [2094](https://github.com/FuelLabs/fuel-core/pull/2094): Added `--predefined-blocks-path` CLI argument to pass the path to the predefined blocks.
- [2081](https://github.com/FuelLabs/fuel-core/pull/2081): Enable producer to include predefined blocks.
- [2079](https://github.com/FuelLabs/fuel-core/pull/2079): Open unknown columns in the RocksDB for forward compatibility.

### Changed
- [2076](https://github.com/FuelLabs/fuel-core/pull/2076): Replace usages of `iter_all` with `iter_all_keys` where necessary.

#### Breaking
- [2080](https://github.com/FuelLabs/fuel-core/pull/2080): Reject Upgrade txs with invalid wasm on txpool level.
- [2082](https://github.com/FuelLabs/fuel-core/pull/2088): Move `TxPoolError` from `fuel-core-types` to `fuel-core-txpool`.
- [2086](https://github.com/FuelLabs/fuel-core/pull/2086): Added support for PoA key rotation.
- [2086](https://github.com/FuelLabs/fuel-core/pull/2086): Support overriding of the non consensus parameters in the chain config.

### Fixed

- [2094](https://github.com/FuelLabs/fuel-core/pull/2094): Fixed bug in rollback logic because of wrong ordering of modifications.

## [Version 0.32.1]

### Added
- [2061](https://github.com/FuelLabs/fuel-core/pull/2061): Allow querying filled transaction body from the status.

### Changed
- [2067](https://github.com/FuelLabs/fuel-core/pull/2067): Return error from TxPool level if the `BlobId` is known.
- [2064](https://github.com/FuelLabs/fuel-core/pull/2064): Allow gas price metadata values to be overridden with config

### Fixes
- [2060](https://github.com/FuelLabs/fuel-core/pull/2060): Use `min-gas-price` as a starting point if `start-gas-price` is zero.
- [2059](https://github.com/FuelLabs/fuel-core/pull/2059): Remove unwrap that is breaking backwards compatibility
- [2063](https://github.com/FuelLabs/fuel-core/pull/2063): Don't use historical view during dry run.

## [Version 0.32.0]

### Added
- [1983](https://github.com/FuelLabs/fuel-core/pull/1983): Add adapters for gas price service for accessing database values

### Breaking
- [2048](https://github.com/FuelLabs/fuel-core/pull/2048): Disable SMT for `ContractsAssets` and `ContractsState` for the production mode of the `fuel-core`. The SMT still is used in benchmarks and tests.
- [#1988](https://github.com/FuelLabs/fuel-core/pull/1988): Updated `fuel-vm` to `0.56.0` ([release notes](https://github.com/FuelLabs/fuel-vm/releases/tag/v0.55.0)). Adds Blob transaction support.
- [2025](https://github.com/FuelLabs/fuel-core/pull/2025): Add new V0 algorithm for gas price to services.
    This change includes new flags for the CLI:
        - "starting-gas-price" - the starting gas price for the gas price algorithm
        - "gas-price-change-percent" - the percent change for each gas price update
        - "gas-price-threshold-percent" - the threshold percent for determining if the gas price will be increase or decreased
    And the following CLI flags are serving a new purpose
        - "min-gas-price" - the minimum gas price that the gas price algorithm will return
- [2045](https://github.com/FuelLabs/fuel-core/pull/2045): Include withdrawal message only if transaction is executed successfully.
- [2041](https://github.com/FuelLabs/fuel-core/pull/2041): Add code for startup of the gas price algorithm updater so 
    the gas price db on startup is always in sync with the on chain db

## [Version 0.31.0]

### Added
- [#2014](https://github.com/FuelLabs/fuel-core/pull/2014): Added a separate thread for the block importer.
- [#2013](https://github.com/FuelLabs/fuel-core/pull/2013): Added a separate thread to process P2P database lookups.
- [#2004](https://github.com/FuelLabs/fuel-core/pull/2004): Added new CLI argument `continue-services-on-error` to control internal flow of services.
- [#2004](https://github.com/FuelLabs/fuel-core/pull/2004): Added handling of incorrect shutdown of the off-chain GraphQL worker by using state rewind feature.
- [#2007](https://github.com/FuelLabs/fuel-core/pull/2007): Improved metrics:
  - Added database metrics per column.
  - Added statistic about commit time of each database.
  - Refactored how metrics are registered: Now, we use only one register shared between all metrics. This global register is used to encode all metrics.
- [#1996](https://github.com/FuelLabs/fuel-core/pull/1996): Added support for rollback command when state rewind feature is enabled. The command allows the rollback of the state of the blockchain several blocks behind until the end of the historical window. The default historical window it 7 days.
- [#1996](https://github.com/FuelLabs/fuel-core/pull/1996): Added support for the state rewind feature. The feature allows the execution of the blocks in the past and the same execution results to be received. Together with forkless upgrades, execution of any block from the past is possible if historical data exist for the target block height.
- [#1994](https://github.com/FuelLabs/fuel-core/pull/1994): Added the actual implementation for the `AtomicView::latest_view`.
- [#1972](https://github.com/FuelLabs/fuel-core/pull/1972): Implement `AlgorithmUpdater` for `GasPriceService`
- [#1948](https://github.com/FuelLabs/fuel-core/pull/1948): Add new `AlgorithmV1` and `AlgorithmUpdaterV1` for the gas price. Include tools for analysis
- [#1676](https://github.com/FuelLabs/fuel-core/pull/1676): Added new CLI arguments:
    - `graphql-max-depth`
    - `graphql-max-complexity`
    - `graphql-max-recursive-depth`

### Changed
- [#2015](https://github.com/FuelLabs/fuel-core/pull/2015): Small fixes for the database:
  - Fixed the name for historical columns - Metrics was working incorrectly for historical columns.
  - Added recommended setting for the RocksDB - The source of recommendation is official documentation https://github.com/facebook/rocksdb/wiki/Setup-Options-and-Basic-Tuning#other-general-options.
  - Removed repairing since it could corrupt the database if fails - Several users reported about the corrupted state of the database after having a "Too many descriptors" error where in logs, repairing of the database also failed with this error creating a `lost` folder.
- [#2010](https://github.com/FuelLabs/fuel-core/pull/2010): Updated the block importer to allow more blocks to be in the queue. It improves synchronization speed and mitigate the impact of other services on synchronization speed.
- [#2006](https://github.com/FuelLabs/fuel-core/pull/2006): Process block importer events first under P2P pressure.
- [#2002](https://github.com/FuelLabs/fuel-core/pull/2002): Adapted the block producer to react to checked transactions that were using another version of consensus parameters during validation in the TxPool. After an upgrade of the consensus parameters of the network, TxPool could store invalid `Checked` transactions. This change fixes that by tracking the version that was used to validate the transactions.
- [#1999](https://github.com/FuelLabs/fuel-core/pull/1999): Minimize the number of panics in the codebase.
- [#1990](https://github.com/FuelLabs/fuel-core/pull/1990): Use latest view for mutate GraphQL queries after modification of the node.
- [#1992](https://github.com/FuelLabs/fuel-core/pull/1992): Parse multiple relayer contracts, `RELAYER-V2-LISTENING-CONTRACTS` env variable using a `,` delimiter.
- [#1980](https://github.com/FuelLabs/fuel-core/pull/1980): Add `Transaction` to relayer 's event filter

#### Breaking
- [#2012](https://github.com/FuelLabs/fuel-core/pull/2012): Bumped the `fuel-vm` to `0.55.0` release. More about the change [here](https://github.com/FuelLabs/fuel-vm/releases/tag/v0.55.0).
- [#2001](https://github.com/FuelLabs/fuel-core/pull/2001): Prevent GraphQL query body to be huge and cause OOM. The default body size is `1MB`. The limit can be changed by the `graphql-request-body-bytes-limit` CLI argument.
- [#1991](https://github.com/FuelLabs/fuel-core/pull/1991): Prepare the database to use different types than `Database` for atomic view.
- [#1989](https://github.com/FuelLabs/fuel-core/pull/1989): Extract `HistoricalView` trait from the `AtomicView`.
- [#1676](https://github.com/FuelLabs/fuel-core/pull/1676): New `fuel-core-client` is incompatible with the old `fuel-core` because of two requested new fields.
- [#1676](https://github.com/FuelLabs/fuel-core/pull/1676): Changed default value for `api-request-timeout` to be `30s`.
- [#1676](https://github.com/FuelLabs/fuel-core/pull/1676): Now, GraphQL API has complexity and depth limitations on the queries. The default complexity limit is `20000`. It is ~50 blocks per request with transaction IDs and ~2-5 full blocks.

### Fixed
- [#2000](https://github.com/FuelLabs/fuel-core/pull/2000): Use correct query name in metrics for aliased queries.

## [Version 0.30.0]

### Added
- [#1975](https://github.com/FuelLabs/fuel-core/pull/1975): Added `DependentCost` benchmarks for the `cfe` and `cfei` opcodes.
- [#1975](https://github.com/FuelLabs/fuel-core/pull/1975): Added `DependentCost` for the `cfe` opcode to the `GasCosts` endpoint.
- [#1974](https://github.com/FuelLabs/fuel-core/pull/1974): Optimized the work of `InMemoryTransaction` for lookups and empty insertion.

### Changed
- [#1973](https://github.com/FuelLabs/fuel-core/pull/1973): Updated VM initialization benchmark to include many inputs and outputs.

#### Breaking
- [#1975](https://github.com/FuelLabs/fuel-core/pull/1975): Updated gas prices according to new release.
- [#1975](https://github.com/FuelLabs/fuel-core/pull/1975): Changed `GasCosts` endpoint to return `DependentCost` for the `cfei` opcode via `cfeiDependentCost`.
- [#1975](https://github.com/FuelLabs/fuel-core/pull/1975): Use `fuel-vm 0.54.0`. More information in the [release](https://github.com/FuelLabs/fuel-vm/releases/tag/v0.54.0).

## [Version 0.29.0]

### Added
- [#1889](https://github.com/FuelLabs/fuel-core/pull/1889): Add new `FuelGasPriceProvider` that receives the gas price algorithm from a `GasPriceService`

### Changed
- [#1942](https://github.com/FuelLabs/fuel-core/pull/1942): Sequential relayer's commits.
- [#1952](https://github.com/FuelLabs/fuel-core/pull/1952): Change tip sorting to ratio between tip and max gas sorting in txpool
- [#1960](https://github.com/FuelLabs/fuel-core/pull/1960): Update fuel-vm to v0.53.0.
- [#1964](https://github.com/FuelLabs/fuel-core/pull/1964): Add `creation_instant` as second sort key in tx pool

### Fixed
- [#1962](https://github.com/FuelLabs/fuel-core/pull/1962): Fixes the error message for incorrect keypair's path.
- [#1950](https://github.com/FuelLabs/fuel-core/pull/1950): Fix cursor `BlockHeight` encoding in `SortedTXCursor`

## [Version 0.28.0]

### Changed
- [#1934](https://github.com/FuelLabs/fuel-core/pull/1934): Updated benchmark for the `aloc` opcode to be `DependentCost`. Updated `vm_initialization` benchmark to exclude growing of memory(It is handled by VM reuse).
- [#1916](https://github.com/FuelLabs/fuel-core/pull/1916): Speed up synchronisation of the blocks for the `fuel-core-sync` service.
- [#1888](https://github.com/FuelLabs/fuel-core/pull/1888): optimization: Reuse VM memory across executions.

#### Breaking

- [#1934](https://github.com/FuelLabs/fuel-core/pull/1934): Changed `GasCosts` endpoint to return `DependentCost` for the `aloc` opcode via `alocDependentCost`.
- [#1934](https://github.com/FuelLabs/fuel-core/pull/1934): Updated default gas costs for the local testnet configuration. All opcodes became cheaper.
- [#1924](https://github.com/FuelLabs/fuel-core/pull/1924): `dry_run_opt` has new `gas_price: Option<u64>` argument
- [#1888](https://github.com/FuelLabs/fuel-core/pull/1888): Upgraded `fuel-vm` to `0.51.0`. See [release](https://github.com/FuelLabs/fuel-vm/releases/tag/v0.51.0) for more information.

### Added
- [#1939](https://github.com/FuelLabs/fuel-core/pull/1939): Added API functions to open a RocksDB in different modes.
- [#1929](https://github.com/FuelLabs/fuel-core/pull/1929): Added support of customization of the state transition version in the `ChainConfig`.

### Removed
- [#1913](https://github.com/FuelLabs/fuel-core/pull/1913): Removed dead code from the project.

### Fixed
- [#1921](https://github.com/FuelLabs/fuel-core/pull/1921): Fixed unstable `gossipsub_broadcast_tx_with_accept` test.
- [#1915](https://github.com/FuelLabs/fuel-core/pull/1915): Fixed reconnection issue in the dev cluster with AWS cluster.
- [#1914](https://github.com/FuelLabs/fuel-core/pull/1914): Fixed halting of the node during synchronization in PoA service.

## [Version 0.27.0]

### Added

- [#1895](https://github.com/FuelLabs/fuel-core/pull/1895): Added backward and forward compatibility integration tests for forkless upgrades.
- [#1898](https://github.com/FuelLabs/fuel-core/pull/1898): Enforce increasing of the `Executor::VERSION` on each release.

### Changed

- [#1906](https://github.com/FuelLabs/fuel-core/pull/1906): Makes `cli::snapshot::Command` members public such that clients can create and execute snapshot commands programmatically. This enables snapshot execution in external programs, such as the regenesis test suite. 
- [#1891](https://github.com/FuelLabs/fuel-core/pull/1891): Regenesis now preserves `FuelBlockMerkleData` and `FuelBlockMerkleMetadata` in the off-chain table. These tables are checked when querying message proofs.
- [#1886](https://github.com/FuelLabs/fuel-core/pull/1886): Use ref to `Block` in validation code
- [#1876](https://github.com/FuelLabs/fuel-core/pull/1876): Updated benchmark to include the worst scenario for `CROO` opcode. Also include consensus parameters in bench output.
- [#1879](https://github.com/FuelLabs/fuel-core/pull/1879): Return the old behaviour for the `discovery_works` test.
- [#1848](https://github.com/FuelLabs/fuel-core/pull/1848): Added `version` field to the `Block` and `BlockHeader` GraphQL entities. Added corresponding `version` field to the `Block` and `BlockHeader` client types in `fuel-core-client`.
- [#1873](https://github.com/FuelLabs/fuel-core/pull/1873/): Separate dry runs from block production in executor code, remove `ExecutionKind` and `ExecutionType`, remove `thread_block_transaction` concept, remove `PartialBlockComponent` type, refactor away `inner` functions.
- [#1900](https://github.com/FuelLabs/fuel-core/pull/1900): Update the root README as `fuel-core run` no longer has `--chain` as an option. It has been replaced by `--snapshot`.

#### Breaking

- [#1894](https://github.com/FuelLabs/fuel-core/pull/1894): Use testnet configuration for local testnet.
- [#1894](https://github.com/FuelLabs/fuel-core/pull/1894): Removed support for helm chart.
- [#1910](https://github.com/FuelLabs/fuel-core/pull/1910): `fuel-vm` upgraded to `0.50.0`. More information in the [changelog](https://github.com/FuelLabs/fuel-vm/releases/tag/v0.50.0).

## [Version 0.26.0]

### Fixed

#### Breaking

- [#1868](https://github.com/FuelLabs/fuel-core/pull/1868): Include the `event_inbox_root` in the header hash. Changed types of the `transactions_count` to `u16` and `message_receipt_count` to `u32` instead of `u64`. Updated the application hash root calculation to not pad numbers.
- [#1866](https://github.com/FuelLabs/fuel-core/pull/1866): Fixed a runtime panic that occurred when restarting a node. The panic happens when the relayer database is already populated, and the relayer attempts an empty commit during start up. This invalid commit is removed in this PR.
- [#1871](https://github.com/FuelLabs/fuel-core/pull/1871): Fixed `block` endpoint to return fetch the blocks from both databases after regenesis.
- [#1856](https://github.com/FuelLabs/fuel-core/pull/1856): Replaced instances of `Union` with `Enum` for GraphQL definitions of `ConsensusParametersVersion` and related types. This is needed because `Union` does not support multiple `Version`s inside discriminants or empty variants. 
- [#1870](https://github.com/FuelLabs/fuel-core/pull/1870): Fixed benchmarks for the `0.25.3`. 
- [#1870](https://github.com/FuelLabs/fuel-core/pull/1870): Improves the performance of getting the size of the contract from the `InMemoryTransaction`.
- [#1851](https://github.com/FuelLabs/fuel-core/pull/1851/): Provided migration capabilities (enabled addition of new column families) to RocksDB instance.

### Added 

- [#1853](https://github.com/FuelLabs/fuel-core/pull/1853): Added a test case to verify the database's behavior when new columns are added to the RocksDB database.
- [#1860](https://github.com/FuelLabs/fuel-core/pull/1860): Regenesis now preserves `FuelBlockIdsToHeights` off-chain table.

### Changed

- [#1847](https://github.com/FuelLabs/fuel-core/pull/1847): Simplify the validation interface to use `Block`. Remove `Validation` variant of `ExecutionKind`.
- [#1832](https://github.com/FuelLabs/fuel-core/pull/1832): Snapshot generation can be cancelled. Progress is also reported.
- [#1837](https://github.com/FuelLabs/fuel-core/pull/1837): Refactor the executor and separate validation from the other use cases

## [Version 0.25.2]

### Fixed

- [#1844](https://github.com/FuelLabs/fuel-core/pull/1844): Fixed the publishing of the `fuel-core 0.25.1` release.
- [#1842](https://github.com/FuelLabs/fuel-core/pull/1842): Ignore RUSTSEC-2024-0336: `rustls::ConnectionCommon::complete_io` could fall into an infinite loop based on network

## [Version 0.25.1]

### Fixed

- [#1840](https://github.com/FuelLabs/fuel-core/pull/1840): Fixed the publishing of the `fuel-core 0.25.0` release.

## [Version 0.25.0]

### Fixed

- [#1821](https://github.com/FuelLabs/fuel-core/pull/1821): Can handle missing tables in snapshot.
- [#1814](https://github.com/FuelLabs/fuel-core/pull/1814): Bugfix: the `iter_all_by_prefix` was not working for all tables. The change adds a `Rust` level filtering.

### Added

- [#1831](https://github.com/FuelLabs/fuel-core/pull/1831): Included the total gas and fee used by transaction into `TransactionStatus`.
- [#1821](https://github.com/FuelLabs/fuel-core/pull/1821): Propagate shutdown signal to (re)genesis. Also add progress bar for (re)genesis.
- [#1813](https://github.com/FuelLabs/fuel-core/pull/1813): Added back support for `/health` endpoint.
- [#1799](https://github.com/FuelLabs/fuel-core/pull/1799): Snapshot creation is now concurrent.
- [#1811](https://github.com/FuelLabs/fuel-core/pull/1811): Regenesis now preserves old blocks and transactions for GraphQL API.

### Changed

- [#1833](https://github.com/FuelLabs/fuel-core/pull/1833): Regenesis of `SpentMessages` and `ProcessedTransactions`.
- [#1830](https://github.com/FuelLabs/fuel-core/pull/1830): Use versioning enum for WASM executor input and output.
- [#1816](https://github.com/FuelLabs/fuel-core/pull/1816): Updated the upgradable executor to fetch the state transition bytecode from the database when the version doesn't match a native one. This change enables the WASM executor in the "production" build and requires a `wasm32-unknown-unknown` target.
- [#1812](https://github.com/FuelLabs/fuel-core/pull/1812): Follow-up PR to simplify the logic around parallel snapshot creation.
- [#1809](https://github.com/FuelLabs/fuel-core/pull/1809): Fetch `ConsensusParameters` from the database
- [#1808](https://github.com/FuelLabs/fuel-core/pull/1808): Fetch consensus parameters from the provider.

#### Breaking

- [#1826](https://github.com/FuelLabs/fuel-core/pull/1826): The changes make the state transition bytecode part of the `ChainConfig`. It guarantees the state transition's availability for the network's first blocks.
    The change has many minor improvements in different areas related to the state transition bytecode:
    - The state transition bytecode lies in its own file(`state_transition_bytecode.wasm`) along with the chain config file. The `ChainConfig` loads it automatically when `ChainConfig::load` is called and pushes it back when `ChainConfig::write` is called.
    - The `fuel-core` release bundle also contains the `fuel-core-wasm-executor.wasm` file of the corresponding executor version.
    - The regenesis process now considers the last block produced by the previous network. When we create a (re)genesis block of a new network, it has the `height = last_block_of_old_netowkr + 1`. It continues the old network and doesn't overlap blocks(before, we had `old_block.height == new_genesis_block.hegiht`).
    - Along with the new block height, the regenesis process also increases the state transition bytecode and consensus parameters versions. It guarantees that a new network doesn't use values from the previous network and allows us not to migrate `StateTransitionBytecodeVersions` and `ConsensusParametersVersions` tables.
    - Added a new CLI argument, `native-executor-version,` that allows overriding of the default version of the native executor. It can be useful for side rollups that have their own history of executor upgrades.
    - Replaced:
      
      ```rust
               let file = std::fs::File::open(path)?;
               let mut snapshot: Self = serde_json::from_reader(&file)?;
      ```
      
      with a:
      
      ```rust
               let mut json = String::new();
               std::fs::File::open(&path)
                   .with_context(|| format!("Could not open snapshot file: {path:?}"))?
                   .read_to_string(&mut json)?;
               let mut snapshot: Self = serde_json::from_str(json.as_str())?;
      ```
      because it is 100 times faster for big JSON files.
    - Updated all tests to use `Config::local_node_*` instead of working with the `SnapshotReader` directly. It is the preparation of the tests for the futures bumps of the `Executor::VERSION`. When we increase the version, all tests continue to use `GenesisBlock.state_transition_bytecode = 0` while the version is different, which forces the usage of the WASM executor, while for tests, we still prefer to test native execution. The `Config::local_node_*` handles it and forces the executor to use the native version.
    - Reworked the `build.rs` file of the upgradable executor. The script now caches WASM bytecode to avoid recompilation. Also, fixed the issue with outdated WASM bytecode. The script reacts on any modifications of the `fuel-core-wasm-executor` and forces recompilation (it is why we need the cache), so WASM bytecode always is actual now.
- [#1822](https://github.com/FuelLabs/fuel-core/pull/1822): Removed support of `Create` transaction from debugger since it doesn't have any script to execute.
- [#1822](https://github.com/FuelLabs/fuel-core/pull/1822): Use `fuel-vm 0.49.0` with new transactions types - `Upgrade` and `Upload`. Also added `max_bytecode_subsections` field to the `ConsensusParameters` to limit the number of bytecode subsections in the state transition bytecode. 
- [#1816](https://github.com/FuelLabs/fuel-core/pull/1816): Updated the upgradable executor to fetch the state transition bytecode from the database when the version doesn't match a native one. This change enables the WASM executor in the "production" build and requires a `wasm32-unknown-unknown` target.

## [Version 0.24.2]

### Changed

#### Breaking
- [#1798](https://github.com/FuelLabs/fuel-core/pull/1798): Add nonce to relayed transactions and also hash full messages in the inbox root.

### Fixed

- [#1802](https://github.com/FuelLabs/fuel-core/pull/1802): Fixed a runtime panic that occurred when restarting a node. The panic was caused by an invalid database commit while loading an existing off-chain database. The invalid commit is removed in this PR.
- [#1803](https://github.com/FuelLabs/fuel-core/pull/1803): Produce block when da height haven't changed.
- [#1795](https://github.com/FuelLabs/fuel-core/pull/1795): Fixed the building of the `fuel-core-wasm-executor` to work outside of the `fuel-core` context. The change uses the path to the manifest file of the `fuel-core-upgradable-executor` to build the `fuel-core-wasm-executor` instead of relying on the workspace.

## [Version 0.24.1]

### Added

- [#1787](https://github.com/FuelLabs/fuel-core/pull/1787): Handle processing of relayed (forced) transactions
- [#1786](https://github.com/FuelLabs/fuel-core/pull/1786): Regenesis now includes off-chain tables.
- [#1716](https://github.com/FuelLabs/fuel-core/pull/1716): Added support of WASM state transition along with upgradable execution that works with native(std) and WASM(non-std) executors. The `fuel-core` now requires a `wasm32-unknown-unknown` target to build.
- [#1770](https://github.com/FuelLabs/fuel-core/pull/1770): Add the new L1 event type for forced transactions.
- [#1767](https://github.com/FuelLabs/fuel-core/pull/1767): Added consensus parameters version and state transition version to the `ApplicationHeader` to describe what was used to produce this block.
- [#1760](https://github.com/FuelLabs/fuel-core/pull/1760): Added tests to verify that the network operates with a custom chain id and base asset id.
- [#1752](https://github.com/FuelLabs/fuel-core/pull/1752): Add `ProducerGasPrice` trait that the `Producer` depends on to get the gas price for the block.
- [#1747](https://github.com/FuelLabs/fuel-core/pull/1747): The DA block height is now included in the genesis state.
- [#1740](https://github.com/FuelLabs/fuel-core/pull/1740): Remove optional fields from genesis configs
- [#1737](https://github.com/FuelLabs/fuel-core/pull/1737): Remove temporary tables for calculating roots during genesis.
- [#1731](https://github.com/FuelLabs/fuel-core/pull/1731): Expose `schema.sdl` from `fuel-core-client`.

### Changed

#### Breaking

- [1785](https://github.com/FuelLabs/fuel-core/pull/1785): Producer will only include DA height if it has enough gas to include the associate forced transactions.
- [#1771](https://github.com/FuelLabs/fuel-core/pull/1771): Contract 'states' and 'balances' brought back into `ContractConfig`. Parquet now writes a file per table.
- [1779](https://github.com/FuelLabs/fuel-core/pull/1779): Modify Relayer service to order Events from L1 by block index
- [#1783](https://github.com/FuelLabs/fuel-core/pull/1783): The PR upgrade `fuel-vm` to `0.48.0` release. Because of some breaking changes, we also adapted our codebase to follow them: 
  - Implementation of `Default` for configs was moved under the `test-helpers` feature. The `fuel-core` binary uses testnet configuration instead of `Default::default`(for cases when `ChainConfig` was not provided by the user).
  - All parameter types are enums now and require corresponding modifications across the codebase(we need to use getters and setters). The GraphQL API remains the same for simplicity, but each parameter now has one more field - `version`, that can be used to decide how to deserialize. 
  - The `UtxoId` type now is 34 bytes instead of 33. It affects hex representation and requires adding `00`.
  - The `block_gas_limit` was moved to `ConsensusParameters` from `ChainConfig`. It means the block producer doesn't specify the block gas limit anymore, and we don't need to propagate this information.
  - The `bytecodeLength` field is removed from the `Create` transaction.
  - Removed `ConsensusParameters` from executor config because `ConsensusParameters::default` is not available anymore. Instead, executors fetch `ConsensusParameters` from the database.

- [#1769](https://github.com/FuelLabs/fuel-core/pull/1769): Include new field on header for the merkle root of imported events. Rename other message root field.
- [#1768](https://github.com/FuelLabs/fuel-core/pull/1768): Moved `ContractsInfo` table to the off-chain database. Removed `salt` field from the `ContractConfig`.
- [#1761](https://github.com/FuelLabs/fuel-core/pull/1761): Adjustments to the upcoming testnet configs:
  - Decreased the max size of the contract/predicate/script to be 100KB.
  - Decreased the max size of the transaction to be 110KB.
  - Decreased the max number of storage slots to be 1760(110KB / 64).
  - Removed fake coins from the genesis state.
  - Renamed folders to be "testnet" and "dev-testnet".
  - The name of the networks are "Upgradable Testnet" and "Upgradable Dev Testnet".

- [#1694](https://github.com/FuelLabs/fuel-core/pull/1694): The change moves the database transaction logic from the `fuel-core` to the `fuel-core-storage` level. The corresponding [issue](https://github.com/FuelLabs/fuel-core/issues/1589) described the reason behind it.

    ## Technical details of implementation

    - The change splits the `KeyValueStore` into `KeyValueInspect` and `KeyValueMutate`, as well the `Blueprint` into `BlueprintInspect` and `BlueprintMutate`. It allows requiring less restricted constraints for any read-related operations.

    - One of the main ideas of the change is to allow for the actual storage only to implement `KeyValueInspect` and `Modifiable` without the `KeyValueMutate`. It simplifies work with the databases and provides a safe way of interacting with them (Modification into the database can only go through the `Modifiable::commit_changes`). This feature is used to [track the height](https://github.com/FuelLabs/fuel-core/pull/1694/files#diff-c95a3d57a39feac7c8c2f3b193a24eec39e794413adc741df36450f9a4539898) of each database during commits and even limit how commits are done, providing additional safety. This part of the change was done as a [separate commit](https://github.com/FuelLabs/fuel-core/pull/1694/commits/7b1141ac838568e3590f09dd420cb24a6946bd32).
    
    - The `StorageTransaction` is a `StructuredStorage` that uses `InMemoryTransaction` inside to accumulate modifications. Only `InMemoryTransaction` has a real implementation of the `KeyValueMutate`(Other types only implement it in tests).
    
    - The implementation of the `Modifiable` for the `Database` contains a business logic that provides additional safety but limits the usage of the database. The `Database` now tracks its height and is responsible for its updates. In the `commit_changes` function, it analyzes the changes that were done and tries to find a new height(For example, in the case of the `OnChain` database, we are looking for a new `Block` in the `FuelBlocks` table).
    
    - As was planned in the issue, now the executor has full control over how commits to the storage are done.
    
    - All mutation methods now require `&mut self` - exclusive ownership over the object to be able to write into it. It almost negates the chance of concurrent modification of the storage, but it is still possible since the `Database` implements the `Clone` trait. To be sure that we don't corrupt the state of the database, the `commit_changes` function implements additional safety checks to be sure that we commit updates per each height only once time.

    - Side changes:
      - The `drop` function was moved from `Database` to `RocksDB` as a preparation for the state rewind since the read view should also keep the drop function until it is destroyed.
      - The `StatisticTable` table lives in the off-chain worker.
      - Removed duplication of the `Database` from the `dap::ConcreteStorage` since it is already available from the VM.
      - The executor return only produced `Changes` instead of the storage transaction, which simplifies the interaction between modules and port definition.
      - The logic related to the iteration over the storage is moved to the `fuel-core-storage` crate and is now reusable. It provides an `iterator` method that duplicates the logic from `MemoryStore` on iterating over the `BTreeMap` and methods like `iter_all`, `iter_all_by_prefix`, etc. It was done in a separate revivable [commit](https://github.com/FuelLabs/fuel-core/pull/1694/commits/5b9bd78320e6f36d0650ec05698f12f7d1b3c7c9).
      - The `MemoryTransactionView` is fully replaced by the `StorageTransactionInner`.
      - Removed `flush` method from the `Database` since it is not needed after https://github.com/FuelLabs/fuel-core/pull/1664.

- [#1693](https://github.com/FuelLabs/fuel-core/pull/1693): The change separates the initial chain state from the chain config and stores them in separate files when generating a snapshot. The state snapshot can be generated in a new format where parquet is used for compression and indexing while postcard is used for encoding. This enables importing in a stream like fashion which reduces memory requirements. Json encoding is still supported to enable easy manual setup. However, parquet is preferred for large state files.

  ### Snapshot command

  The CLI was expanded to allow customizing the used encoding. Snapshots are now generated along with a metadata file describing the encoding used. The metadata file contains encoding details as well as the location of additional files inside the snapshot directory containing the actual data. The chain config is always generated in the JSON format.

  The snapshot command now has the '--output-directory' for specifying where to save the snapshot.

  ### Run command

  The run command now includes the 'db_prune' flag which when provided will prune the existing db and start genesis from the provided snapshot metadata file or the local testnet configuration.

  The snapshot metadata file contains paths to the chain config file and files containing chain state items (coins, messages, contracts, contract states, and balances), which are loaded via streaming.

  Each item group in the genesis process is handled by a separate worker, allowing for parallel loading. Workers stream file contents in batches.

  A database transaction is committed every time an item group is successfully loaded. Resumability is achieved by recording the last loaded group index within the same db tx. If loading is aborted, the remaining workers are shutdown. Upon restart, workers resume from the last processed group.

  ### Contract States and Balances

  Using uniform-sized batches may result in batches containing items from multiple contracts. Optimal performance can presumably be achieved by selecting a batch size that typically encompasses an entire contract's state or balance, allowing for immediate initialization of relevant Merkle trees.

### Removed

- [#1757](https://github.com/FuelLabs/fuel-core/pull/1757): Removed `protobuf` from everywhere since `libp2p` uses `quick-protobuf`.

## [Version 0.23.0]

### Added

- [#1713](https://github.com/FuelLabs/fuel-core/pull/1713): Added automatic `impl` of traits `StorageWrite` and `StorageRead` for `StructuredStorage`. Tables that use a `Blueprint` can be read and written using these interfaces provided by structured storage types.
- [#1671](https://github.com/FuelLabs/fuel-core/pull/1671): Added a new `Merklized` blueprint that maintains the binary Merkle tree over the storage data. It supports only the insertion of the objects without removing them.
- [#1657](https://github.com/FuelLabs/fuel-core/pull/1657): Moved `ContractsInfo` table from `fuel-vm` to on-chain tables, and created version-able `ContractsInfoType` to act as the table's data type.

### Changed

- [#1872](https://github.com/FuelLabs/fuel-core/pull/1872): Added Eq and PartialEq derives to TransactionStatus and TransactionResponse to enable comparison in the e2e tests.
- [#1723](https://github.com/FuelLabs/fuel-core/pull/1723): Notify about imported blocks from the off-chain worker.
- [#1717](https://github.com/FuelLabs/fuel-core/pull/1717): The fix for the [#1657](https://github.com/FuelLabs/fuel-core/pull/1657) to include the contract into `ContractsInfo` table.
- [#1657](https://github.com/FuelLabs/fuel-core/pull/1657): Upgrade to `fuel-vm` 0.46.0.
- [#1671](https://github.com/FuelLabs/fuel-core/pull/1671): The logic related to the `FuelBlockIdsToHeights` is moved to the off-chain worker.
- [#1663](https://github.com/FuelLabs/fuel-core/pull/1663): Reduce the punishment criteria for mempool gossipping.
- [#1658](https://github.com/FuelLabs/fuel-core/pull/1658): Removed `Receipts` table. Instead, receipts are part of the `TransactionStatuses` table.
- [#1640](https://github.com/FuelLabs/fuel-core/pull/1640): Upgrade to fuel-vm 0.45.0.
- [#1635](https://github.com/FuelLabs/fuel-core/pull/1635): Move updating of the owned messages and coins to off-chain worker.
- [#1650](https://github.com/FuelLabs/fuel-core/pull/1650): Add api endpoint for getting estimates for future gas prices
- [#1649](https://github.com/FuelLabs/fuel-core/pull/1649): Add api endpoint for getting latest gas price
- [#1600](https://github.com/FuelLabs/fuel-core/pull/1640): Upgrade to fuel-vm 0.45.0
- [#1633](https://github.com/FuelLabs/fuel-core/pull/1633): Notify services about importing of the genesis block.
- [#1625](https://github.com/FuelLabs/fuel-core/pull/1625): Making relayer independent from the executor and preparation for the force transaction inclusion.
- [#1613](https://github.com/FuelLabs/fuel-core/pull/1613): Add api endpoint to retrieve a message by its nonce.
- [#1612](https://github.com/FuelLabs/fuel-core/pull/1612): Use `AtomicView` in all services for consistent results.
- [#1597](https://github.com/FuelLabs/fuel-core/pull/1597): Unify namespacing for `libp2p` modules
- [#1591](https://github.com/FuelLabs/fuel-core/pull/1591): Simplify libp2p dependencies and not depend on all sub modules directly.
- [#1590](https://github.com/FuelLabs/fuel-core/pull/1590): Use `AtomicView` in the `TxPool` to read the state of the database during insertion of the transactions.
- [#1587](https://github.com/FuelLabs/fuel-core/pull/1587): Use `BlockHeight` as a primary key for the `FuelsBlock` table.
- [#1585](https://github.com/FuelLabs/fuel-core/pull/1585): Let `NetworkBehaviour` macro generate `FuelBehaviorEvent` in p2p
- [#1579](https://github.com/FuelLabs/fuel-core/pull/1579): The change extracts the off-chain-related logic from the executor and moves it to the GraphQL off-chain worker. It creates two new concepts - Off-chain and On-chain databases where the GraphQL worker has exclusive ownership of the database and may modify it without intersecting with the On-chain database.
- [#1577](https://github.com/FuelLabs/fuel-core/pull/1577): Moved insertion of sealed blocks into the `BlockImporter` instead of the executor.
- [#1574](https://github.com/FuelLabs/fuel-core/pull/1574): Penalizes peers for sending invalid responses or for not replying at all.
- [#1601](https://github.com/FuelLabs/fuel-core/pull/1601): Fix formatting in docs and check that `cargo doc` passes in the CI.
- [#1636](https://github.com/FuelLabs/fuel-core/pull/1636): Add more docs to GraphQL DAP API.

#### Breaking

- [#1725](https://github.com/FuelLabs/fuel-core/pull/1725): All API endpoints now are prefixed with `/v1` version. New usage looks like: `/v1/playground`, `/v1/graphql`, `/v1/graphql-sub`, `/v1/metrics`, `/v1/health`.
- [#1722](https://github.com/FuelLabs/fuel-core/pull/1722): Bugfix: Zero `predicate_gas_used` field during validation of the produced block.
- [#1714](https://github.com/FuelLabs/fuel-core/pull/1714): The change bumps the `fuel-vm` to `0.47.1`. It breaks several breaking changes into the protocol:
  - All malleable fields are zero during the execution and unavailable through the GTF getters. Accessing them via the memory directly is still possible, but they are zero.
  - The `Transaction` doesn't define the gas price anymore. The gas price is defined by the block producer and recorded in the `Mint` transaction at the end of the block. A price of future blocks can be fetched through a [new API nedopoint](https://github.com/FuelLabs/fuel-core/issues/1641) and the price of the last block can be fetch or via the block or another [API endpoint](https://github.com/FuelLabs/fuel-core/issues/1647).
  - The `GasPrice` policy is replaced with the `Tip` policy. The user may specify in the native tokens how much he wants to pay the block producer to include his transaction in the block. It is the prioritization mechanism to incentivize the block producer to include users transactions earlier.
  - The `MaxFee` policy is mandatory to set. Without it, the transaction pool will reject the transaction. Since the block producer defines the gas price, the only way to control how much user agreed to pay can be done only through this policy.
  - The `maturity` field is removed from the `Input::Coin`. The same affect can be achieve with the `Maturity` policy on the transaction and predicate. This changes breaks how input coin is created and removes the passing of this argument.
  - The metadata of the `Checked<Tx>` doesn't contain `max_fee` and `min_fee` anymore. Only `max_gas` and `min_gas`. The `max_fee` is controlled by the user via the `MaxFee` policy.
  - Added automatic `impl` of traits `StorageWrite` and `StorageRead` for `StructuredStorage`. Tables that use a `Blueprint` can be read and written using these interfaces provided by structured storage types.

- [#1712](https://github.com/FuelLabs/fuel-core/pull/1712): Make `ContractUtxoInfo` type a version-able enum for use in the `ContractsLatestUtxo`table.
- [#1657](https://github.com/FuelLabs/fuel-core/pull/1657): Changed `CROO` gas price type from `Word` to `DependentGasPrice`. The dependent gas price values are dummy values while awaiting updated benchmarks.
- [#1671](https://github.com/FuelLabs/fuel-core/pull/1671): The GraphQL API uses block height instead of the block id where it is possible. The transaction status contains `block_height` instead of the `block_id`.
- [#1675](https://github.com/FuelLabs/fuel-core/pull/1675): Simplify GQL schema by disabling contract resolvers in most cases, and just return a ContractId scalar instead.
- [#1658](https://github.com/FuelLabs/fuel-core/pull/1658): Receipts are part of the transaction status. 
    Removed `reason` from the `TransactionExecutionResult::Failed`. It can be calculated based on the program state and receipts.
    Also, it is not possible to fetch `receipts` from the `Transaction` directly anymore. Instead, you need to fetch `status` and its receipts.
- [#1646](https://github.com/FuelLabs/fuel-core/pull/1646): Remove redundant receipts from queries.
- [#1639](https://github.com/FuelLabs/fuel-core/pull/1639): Make Merkle metadata, i.e. `SparseMerkleMetadata` and `DenseMerkleMetadata` type version-able enums
- [#1632](https://github.com/FuelLabs/fuel-core/pull/1632): Make `Message` type a version-able enum
- [#1631](https://github.com/FuelLabs/fuel-core/pull/1631): Modify api endpoint to dry run multiple transactions.
- [#1629](https://github.com/FuelLabs/fuel-core/pull/1629): Use a separate database for each data domain. Each database has its own folder where data is stored.
- [#1628](https://github.com/FuelLabs/fuel-core/pull/1628): Make `CompressedCoin` type a version-able enum
- [#1616](https://github.com/FuelLabs/fuel-core/pull/1616): Make `BlockHeader` type a version-able enum
- [#1614](https://github.com/FuelLabs/fuel-core/pull/1614): Use the default consensus key regardless of trigger mode. The change is breaking because it removes the `--dev-keys` argument. If the `debug` flag is set, the default consensus key will be used, regardless of the trigger mode.
- [#1596](https://github.com/FuelLabs/fuel-core/pull/1596): Make `Consensus` type a version-able enum
- [#1593](https://github.com/FuelLabs/fuel-core/pull/1593): Make `Block` type a version-able enum
- [#1576](https://github.com/FuelLabs/fuel-core/pull/1576): The change moves the implementation of the storage traits for required tables from `fuel-core` to `fuel-core-storage` crate. The change also adds a more flexible configuration of the encoding/decoding per the table and allows the implementation of specific behaviors for the table in a much easier way. It unifies the encoding between database, SMTs, and iteration, preventing mismatching bytes representation on the Rust type system level. Plus, it increases the re-usage of the code by applying the same blueprint to other tables.
    
    It is a breaking PR because it changes database encoding/decoding for some tables.
    
    ### StructuredStorage
    
    The change adds a new type `StructuredStorage`. It is a wrapper around the key-value storage that implements the storage traits(`StorageInspect`, `StorageMutate`, `StorageRead`, etc) for the tables with blueprint. This blueprint works in tandem with the `TableWithBlueprint` trait. The table may implement `TableWithBlueprint` specifying the blueprint, as an example:
    
    ```rust
    impl TableWithBlueprint for ContractsRawCode {
        type Blueprint = Plain<Raw, Raw>;
    
        fn column() -> Column {
            Column::ContractsRawCode
        }
    }
    ```
    
    It is a definition of the blueprint for the `ContractsRawCode` table. It has a plain blueprint meaning it simply encodes/decodes bytes and stores/loads them into/from the storage. As a key codec and value codec, it uses a `Raw` encoding/decoding that simplifies writing bytes and loads them back into the memory without applying any serialization or deserialization algorithm.
    
    If the table implements `TableWithBlueprint` and the selected codec satisfies all blueprint requirements, the corresponding storage traits for that table are implemented on the `StructuredStorage` type.
    
    ### Codecs
    
    Each blueprint allows customizing the key and value codecs. It allows the use of different codecs for different tables, taking into account the complexity and weight of the data and providing a way of more optimal implementation.
    
    That property may be very useful to perform migration in a more easier way. Plus, it also can be a `no_std` migration potentially allowing its fraud proving.
    
    An example of migration:
    
    ```rust
    /// Define the table for V1 value encoding/decoding.
    impl TableWithBlueprint for ContractsRawCodeV1 {
        type Blueprint = Plain<Raw, Raw>;
    
        fn column() -> Column {
            Column::ContractsRawCode
        }
    }
    
    /// Define the table for V2 value encoding/decoding.
    /// It uses `Postcard` codec for the value instead of `Raw` codec.
    ///
    /// # Dev-note: The columns is the same.
    impl TableWithBlueprint for ContractsRawCodeV2 {
        type Blueprint = Plain<Raw, Postcard>;
    
        fn column() -> Column {
            Column::ContractsRawCode
        }
    }
    
    fn migration(storage: &mut Database) {
        let mut iter = storage.iter_all::<ContractsRawCodeV1>(None);
        while let Ok((key, value)) = iter.next() {
            // Insert into the same table but with another codec.
            storage.storage::<ContractsRawCodeV2>().insert(key, value);
        }
    }
    ```
    
    ### Structures
    
    The blueprint of the table defines its behavior. As an example, a `Plain` blueprint simply encodes/decodes bytes and stores/loads them into/from the storage. The `SMT` blueprint builds a sparse merkle tree on top of the key-value pairs.
    
    Implementing a blueprint one time, we can apply it to any table satisfying the requirements of this blueprint. It increases the re-usage of the code and minimizes duplication.
    
    It can be useful if we decide to create global roots for all required tables that are used in fraud proving.
    
    ```rust
    impl TableWithBlueprint for SpentMessages {
        type Blueprint = Plain<Raw, Postcard>;
    
        fn column() -> Column {
            Column::SpentMessages
        }
    }
                     |
                     |
                    \|/
    
    impl TableWithBlueprint for SpentMessages {
        type Blueprint =
            Sparse<Raw, Postcard, SpentMessagesMerkleMetadata, SpentMessagesMerkleNodes>;
    
        fn column() -> Column {
            Column::SpentMessages
        }
    }
    ```
    
    ### Side changes
    
    #### `iter_all`
    The `iter_all` functionality now accepts the table instead of `K` and `V` generics. It is done to use the correct codec during deserialization. Also, the table definition provides the column.
    
    #### Duplicated unit tests
    
    The `fuel-core-storage` crate provides macros that generate unit tests. Almost all tables had the same test like `get`, `insert`, `remove`, `exist`. All duplicated tests were moved to macros. The unique one still stays at the same place where it was before.
    
    #### `StorageBatchMutate`
    
    Added a new `StorageBatchMutate` trait that we can move to `fuel-storage` crate later. It allows batch operations on the storage. It may be more performant in some cases.

- [#1573](https://github.com/FuelLabs/fuel-core/pull/1573): Remove nested p2p request/response encoding. Only breaks p2p networking compatibility with older fuel-core versions, but is otherwise fully internal.


## [Version 0.22.4]

### Added

- [#1743](https://github.com/FuelLabs/fuel-core/pull/1743): Added blacklisting of the transactions on the `TxPool` level.
  ```shell
        --tx-blacklist-addresses <TX_BLACKLIST_ADDRESSES>
            The list of banned addresses ignored by the `TxPool`
            
            [env: TX_BLACKLIST_ADDRESSES=]
  
        --tx-blacklist-coins <TX_BLACKLIST_COINS>
            The list of banned coins ignored by the `TxPool`
            
            [env: TX_BLACKLIST_COINS=]
  
        --tx-blacklist-messages <TX_BLACKLIST_MESSAGES>
            The list of banned messages ignored by the `TxPool`
            
            [env: TX_BLACKLIST_MESSAGES=]
  
        --tx-blacklist-contracts <TX_BLACKLIST_CONTRACTS>
            The list of banned contracts ignored by the `TxPool`
            
            [env: TX_BLACKLIST_CONTRACTS=]
  ```

## [Version 0.22.3]

### Added

- [#1732](https://github.com/FuelLabs/fuel-core/pull/1732): Added `Clone` bounds to most datatypes of `fuel-core-client`.

## [Version 0.22.2]

### Added

- [#1729](https://github.com/FuelLabs/fuel-core/pull/1729): Exposed the `schema.sdl` file from `fuel-core-client`. The user can create his own queries by using this file.

## [Version 0.22.1]

### Fixed
- [#1664](https://github.com/FuelLabs/fuel-core/pull/1664): Fixed long database initialization after restart of the node by setting limit to the WAL file.


## [Version 0.22.0]

### Added

- [#1515](https://github.com/FuelLabs/fuel-core/pull/1515): Added support of `--version` command for `fuel-core-keygen` binary.
- [#1504](https://github.com/FuelLabs/fuel-core/pull/1504): A `Success` or `Failure` variant of `TransactionStatus` returned by a query now contains the associated receipts generated by transaction execution.

#### Breaking
- [#1531](https://github.com/FuelLabs/fuel-core/pull/1531): Make `fuel-core-executor` `no_std` compatible. It affects the `fuel-core` crate because it uses the `fuel-core-executor` crate. The change is breaking because of moved types.
- [#1524](https://github.com/FuelLabs/fuel-core/pull/1524): Adds information about connected peers to the GQL API.

### Changed

- [#1517](https://github.com/FuelLabs/fuel-core/pull/1517): Changed default gossip heartbeat interval to 500ms. 
- [#1520](https://github.com/FuelLabs/fuel-core/pull/1520): Extract `executor` into `fuel-core-executor` crate.

### Fixed

#### Breaking
- [#1536](https://github.com/FuelLabs/fuel-core/pull/1536): The change fixes the contracts tables to not touch SMT nodes of foreign contracts. Before, it was possible to invalidate the SMT from another contract. It is a breaking change and requires re-calculating the whole state from the beginning with new SMT roots. 
- [#1542](https://github.com/FuelLabs/fuel-core/pull/1542): Migrates information about peers to NodeInfo instead of ChainInfo. It also elides information about peers in the default node_info query.

## [Version 0.21.0]

This release focuses on preparing `fuel-core` for the mainnet environment:
- Most of the changes improved the security and stability of the node.
- The gas model was reworked to cover all aspects of execution.
- The benchmarking system was significantly enhanced, covering worst scenarios.
- A new set of benchmarks was added to track the accuracy of gas prices.
- Optimized heavy operations and removed/replaced exploitable functionality.

Besides that, there are more concrete changes:
- Unified naming conventions for all CLI arguments. Added dependencies between related fields to avoid misconfiguration in case of missing arguments. Added `--debug` flag that enables additional functionality like a debugger.
- Improved telemetry to cover the internal work of services and added support for the Pyroscope, allowing it to generate real-time flamegraphs to track performance.
- Improved stability of the P2P layer and adjusted the updating of reputation. The speed of block synchronization was significantly increased.
- The node is more stable and resilient. Improved DoS resistance and resource management. Fixed critical bugs during state transition.
- Reworked the `Mint` transaction to accumulate the fee from block production inside the contract defined by the block producer.

FuelVM received a lot of safety and stability improvements:
- The audit helped identify some bugs and errors that have been successfully fixed.
- Updated the gas price model to charge for resources used during the transaction lifecycle.
- Added `no_std` and 32 bit system support. This opens doors for fraud proving in the future.
- Removed the `ChainId` from the `PredicateId` calculation, allowing the use of predicates cross-chain.
- Improvements in the performance of some storage-related opcodes.
- Support the `ECAL` instruction that allows adding custom functionality to the VM. It can be used to create unique rollups or advanced indexers in the future.
- Support of [transaction policies](https://github.com/FuelLabs/fuel-vm/blob/master/CHANGELOG.md#version-0420) provides additional safety for the user. 
    It also allows the implementation of a multi-dimensional price model in the future, making the transaction execution cheaper and allowing more transactions that don't affect storage.
- Refactored errors, returning more detailed errors to the user, simplifying debugging.

### Added

- [#1503](https://github.com/FuelLabs/fuel-core/pull/1503): Add `gtf` opcode sanity check.
- [#1502](https://github.com/FuelLabs/fuel-core/pull/1502): Added price benchmark for `vm_initialization`.
- [#1501](https://github.com/FuelLabs/fuel-core/pull/1501): Add a CLI command for generating a fee collection contract.
- [#1492](https://github.com/FuelLabs/fuel-core/pull/1492): Support backward iteration in the RocksDB. It allows backward queries that were not allowed before.
- [#1490](https://github.com/FuelLabs/fuel-core/pull/1490): Add push and pop benchmarks.
- [#1485](https://github.com/FuelLabs/fuel-core/pull/1485): Prepare rc release of fuel core v0.21
- [#1476](https://github.com/FuelLabs/fuel-core/pull/1453): Add the majority of the "other" benchmarks for contract opcodes.
- [#1473](https://github.com/FuelLabs/fuel-core/pull/1473): Expose fuel-core version as a constant
- [#1469](https://github.com/FuelLabs/fuel-core/pull/1469): Added support of bloom filter for RocksDB tables and increased the block cache.
- [#1465](https://github.com/FuelLabs/fuel-core/pull/1465): Improvements for keygen cli and crates
- [#1642](https://github.com/FuelLabs/fuel-core/pull/1462): Added benchmark to measure the performance of contract state and contract ID calculation; use for gas costing.
- [#1457](https://github.com/FuelLabs/fuel-core/pull/1457): Fixing incorrect measurement for fast(µs) opcodes.
- [#1456](https://github.com/FuelLabs/fuel-core/pull/1456): Added flushing of the RocksDB during a graceful shutdown.
- [#1456](https://github.com/FuelLabs/fuel-core/pull/1456): Added more logs to track the service lifecycle.
- [#1453](https://github.com/FuelLabs/fuel-core/pull/1453): Add the majority of the "sanity" benchmarks for contract opcodes.
- [#1452](https://github.com/FuelLabs/fuel-core/pull/1452): Added benchmark to measure the performance of contract root calculation when utilizing the maximum contract size; used for gas costing of contract root during predicate owner validation.
- [#1449](https://github.com/FuelLabs/fuel-core/pull/1449): Fix coin pagination in e2e test client.
- [#1447](https://github.com/FuelLabs/fuel-core/pull/1447): Add timeout for continuous e2e tests
- [#1444](https://github.com/FuelLabs/fuel-core/pull/1444): Add "sanity" benchmarks for memory opcodes.
- [#1437](https://github.com/FuelLabs/fuel-core/pull/1437): Add some transaction throughput tests for basic transfers.
- [#1436](https://github.com/FuelLabs/fuel-core/pull/1436): Add a github action to continuously test beta-4.
- [#1433](https://github.com/FuelLabs/fuel-core/pull/1433): Add "sanity" benchmarks for flow opcodes.
- [#1432](https://github.com/FuelLabs/fuel-core/pull/1432): Add a new `--api-request-timeout` argument to control TTL for GraphQL requests.
- [#1430](https://github.com/FuelLabs/fuel-core/pull/1430): Add "sanity" benchmarks for crypto opcodes.
- [#1426](https://github.com/FuelLabs/fuel-core/pull/1426) Split keygen into a create and a binary.
- [#1419](https://github.com/FuelLabs/fuel-core/pull/1419): Add additional "sanity" benchmarks for arithmetic op code instructions.
- [#1411](https://github.com/FuelLabs/fuel-core/pull/1411): Added WASM and `no_std` compatibility.
- [#1405](https://github.com/FuelLabs/fuel-core/pull/1405): Use correct names for service metrics.
- [#1400](https://github.com/FuelLabs/fuel-core/pull/1400): Add releasy beta to fuel-core so that new commits to fuel-core master triggers fuels-rs.
- [#1371](https://github.com/FuelLabs/fuel-core/pull/1371): Add new client function for querying the `MessageStatus` for a specific message (by `Nonce`).
- [#1356](https://github.com/FuelLabs/fuel-core/pull/1356): Add peer reputation reporting to heartbeat code.
- [#1355](https://github.com/FuelLabs/fuel-core/pull/1355): Added new metrics related to block importing, such as tps, sync delays etc.
- [#1339](https://github.com/FuelLabs/fuel-core/pull/1339): Adds `baseAssetId` to `FeeParameters` in the GraphQL API.
- [#1331](https://github.com/FuelLabs/fuel-core/pull/1331): Add peer reputation reporting to block import code.
- [#1324](https://github.com/FuelLabs/fuel-core/pull/1324): Added pyroscope profiling to fuel-core, intended to be used by a secondary docker image that has debug symbols enabled.
- [#1309](https://github.com/FuelLabs/fuel-core/pull/1309): Add documentation for running debug builds with CLion and Visual Studio Code.  
- [#1308](https://github.com/FuelLabs/fuel-core/pull/1308): Add support for loading .env files when compiling with the `env` feature. This allows users to conveniently supply CLI arguments in a secure and IDE-agnostic way. 
- [#1304](https://github.com/FuelLabs/fuel-core/pull/1304): Implemented `submit_and_await_commit_with_receipts` method for `FuelClient`.
- [#1286](https://github.com/FuelLabs/fuel-core/pull/1286): Include readable names for test cases where missing.
- [#1274](https://github.com/FuelLabs/fuel-core/pull/1274): Added tests to benchmark block synchronization.
- [#1263](https://github.com/FuelLabs/fuel-core/pull/1263): Add gas benchmarks for `ED19` and `ECR1` instructions.

### Changed

- [#1512](https://github.com/FuelLabs/fuel-core/pull/1512): Internally simplify merkle_contract_state_range.
- [#1507](https://github.com/FuelLabs/fuel-core/pull/1507): Updated chain configuration to be ready for beta 5 network. It includes opcode prices from the latest benchmark and contract for the block producer.
- [#1477](https://github.com/FuelLabs/fuel-core/pull/1477): Upgraded the Rust version used in CI and containers to 1.73.0. Also includes associated Clippy changes.
- [#1469](https://github.com/FuelLabs/fuel-core/pull/1469): Replaced usage of `MemoryTransactionView` by `Checkpoint` database in the benchmarks.
- [#1468](https://github.com/FuelLabs/fuel-core/pull/1468): Bumped version of the `fuel-vm` to `v0.40.0`. It brings some breaking changes into consensus parameters API because of changes in the underlying types.
- [#1466](https://github.com/FuelLabs/fuel-core/pull/1466): Handling overflows during arithmetic operations.
- [#1460](https://github.com/FuelLabs/fuel-core/pull/1460): Change tracking branch from main to master for releasy tests.
- [#1454](https://github.com/FuelLabs/fuel-core/pull/1454): Update gas benchmarks for opcodes that append receipts.
- [#1440](https://github.com/FuelLabs/fuel-core/pull/1440): Don't report reserved nodes that send invalid transactions.
- [#1439](https://github.com/FuelLabs/fuel-core/pull/1439): Reduced memory BMT consumption during creation of the header.
- [#1434](https://github.com/FuelLabs/fuel-core/pull/1434): Continue gossiping transactions to reserved peers regardless of gossiping reputation score.
- [#1408](https://github.com/FuelLabs/fuel-core/pull/1408): Update gas benchmarks for storage opcodes to use a pre-populated database to get more accurate worst-case costs.
- [#1399](https://github.com/FuelLabs/fuel-core/pull/1399): The Relayer now queries Ethereum for its latest finalized block instead of using a configurable "finalization period" to presume finality.
- [#1397](https://github.com/FuelLabs/fuel-core/pull/1397): Improved keygen. Created a crate to be included from forc plugins and upgraded internal library to drop requirement of protoc to build
- [#1395](https://github.com/FuelLabs/fuel-core/pull/1395): Add DependentCost benchmarks for `k256`, `s256` and `mcpi` instructions.
- [#1393](https://github.com/FuelLabs/fuel-core/pull/1393): Increase heartbeat timeout from `2` to `60` seconds, as suggested in [this issue](https://github.com/FuelLabs/fuel-core/issues/1330).
- [#1392](https://github.com/FuelLabs/fuel-core/pull/1392): Fixed an overflow in `message_proof`.
- [#1390](https://github.com/FuelLabs/fuel-core/pull/1390): Up the `ethers` version to `2` to fix an issue with `tungstenite`.
- [#1383](https://github.com/FuelLabs/fuel-core/pull/1383): Disallow usage of `log` crate internally in favor of `tracing` crate.
- [#1380](https://github.com/FuelLabs/fuel-core/pull/1380): Add preliminary, hard-coded config values for heartbeat peer reputation, removing `todo`.
- [#1377](https://github.com/FuelLabs/fuel-core/pull/1377): Remove `DiscoveryEvent` and use `KademliaEvent` directly in `DiscoveryBehavior`.
- [#1366](https://github.com/FuelLabs/fuel-core/pull/1366): Improve caching during docker builds in CI by replacing gha
- [#1358](https://github.com/FuelLabs/fuel-core/pull/1358): Upgraded the Rust version used in CI to 1.72.0. Also includes associated Clippy changes.
- [#1349](https://github.com/FuelLabs/fuel-core/pull/1349): Updated peer-to-peer transactions API to support multiple blocks in a single request, and updated block synchronization to request multiple blocks based on the configured range of headers.
- [#1342](https://github.com/FuelLabs/fuel-core/pull/1342): Add error handling for P2P requests to return `None` to requester and log error.
- [#1318](https://github.com/FuelLabs/fuel-core/pull/1318): Modified block synchronization to use asynchronous task execution when retrieving block headers.
- [#1314](https://github.com/FuelLabs/fuel-core/pull/1314): Removed `types::ConsensusParameters` in favour of `fuel_tx:ConsensusParameters`.
- [#1302](https://github.com/FuelLabs/fuel-core/pull/1302): Removed the usage of flake and building of the bridge contract ABI.
    It simplifies the maintenance and updating of the events, requiring only putting the event definition into the codebase of the relayer.
- [#1293](https://github.com/FuelLabs/fuel-core/issues/1293): Parallelized the `estimate_predicates` endpoint to utilize all available threads.
- [#1270](https://github.com/FuelLabs/fuel-core/pull/1270): Modify the way block headers are retrieved from peers to be done in batches.

#### Breaking
- [#1506](https://github.com/FuelLabs/fuel-core/pull/1506): Added validation of the coin's fields during block production and validation. Before, it was possible to submit a transaction that didn't match the coin's values in the database, allowing printing/using unavailable assets.
- [#1491](https://github.com/FuelLabs/fuel-core/pull/1491): Removed unused request and response variants from the Gossipsub implementation, as well as related definitions and tests. Specifically, this removes gossiping of `ConsensusVote` and `NewBlock` events.
- [#1472](https://github.com/FuelLabs/fuel-core/pull/1472): Upgraded `fuel-vm` to `v0.42.0`. It introduces transaction policies that changes layout of the transaction. FOr more information check the [v0.42.0](https://github.com/FuelLabs/fuel-vm/pull/635) release.
- [#1470](https://github.com/FuelLabs/fuel-core/pull/1470): Divide `DependentCost` into "light" and "heavy" operations.
- [#1464](https://github.com/FuelLabs/fuel-core/pull/1464): Avoid possible truncation of higher bits. It may invalidate the code that truncated higher bits causing different behavior on 32-bit vs. 64-bit systems. The change affects some endpoints that now require lesser integers.
- [#1432](https://github.com/FuelLabs/fuel-core/pull/1432): All subscriptions and requests have a TTL now. So each subscription lifecycle is limited in time. If the subscription is closed because of TTL, it means that you subscribed after your transaction had been dropped by the network.
- [#1407](https://github.com/FuelLabs/fuel-core/pull/1407): The recipient is a `ContractId` instead of `Address`. The block producer should deploy its contract to receive the transaction fee. The collected fee is zero until the recipient contract is set.
- [#1407](https://github.com/FuelLabs/fuel-core/pull/1407): The `Mint` transaction is reworked with new fields to support the account-base model. It affects serialization and deserialization of the transaction and also affects GraphQL schema.
- [#1407](https://github.com/FuelLabs/fuel-core/pull/1407): The `Mint` transaction is the last transaction in the block instead of the first.
- [#1374](https://github.com/FuelLabs/fuel-core/pull/1374): Renamed `base_chain_height` to `da_height` and return current relayer height instead of latest Fuel block height.
- [#1367](https://github.com/FuelLabs/fuel-core/pull/1367): Update to the latest version of fuel-vm.
- [#1363](https://github.com/FuelLabs/fuel-core/pull/1363): Change message_proof api to take `nonce` instead of `message_id`
- [#1355](https://github.com/FuelLabs/fuel-core/pull/1355): Removed the `metrics` feature flag from the fuel-core crate, and metrics are now included by default.
- [#1339](https://github.com/FuelLabs/fuel-core/pull/1339): Added a new required field called `base_asset_id` to the `FeeParameters` definition in `ConsensusParameters`, as well as default values for `base_asset_id` in the `beta` and `dev` chain specifications.
- [#1322](https://github.com/FuelLabs/fuel-core/pull/1322):
  The `debug` flag is added to the CLI. The flag should be used for local development only. Enabling debug mode:
      - Allows GraphQL Endpoints to arbitrarily advance blocks.
      - Enables debugger GraphQL Endpoints.
      - Allows setting `utxo_validation` to `false`.
- [#1318](https://github.com/FuelLabs/fuel-core/pull/1318): Removed the `--sync-max-header-batch-requests` CLI argument, and renamed `--sync-max-get-txns` to `--sync-block-stream-buffer-size` to better represent the current behavior in the import.
- [#1290](https://github.com/FuelLabs/fuel-core/pull/1290): Standardize CLI args to use `-` instead of `_`.
- [#1279](https://github.com/FuelLabs/fuel-core/pull/1279): Added a new CLI flag to enable the Relayer service `--enable-relayer`, and disabled the Relayer service by default. When supplying the `--enable-relayer` flag, the `--relayer` argument becomes mandatory, and omitting it is an error. Similarly, providing a `--relayer` argument without the `--enable-relayer` flag is an error. Lastly, providing the `--keypair` or `--network` arguments will also produce an error if the `--enable-p2p` flag is not set.
- [#1262](https://github.com/FuelLabs/fuel-core/pull/1262): The `ConsensusParameters` aggregates all configuration data related to the consensus. It contains many fields that are segregated by the usage. The API of some functions was affected to use lesser types instead the whole `ConsensusParameters`. It is a huge breaking change requiring repetitively monotonically updating all places that use the `ConsensusParameters`. But during updating, consider that maybe you can use lesser types. Usage of them may simplify signatures of methods and make them more user-friendly and transparent.

### Removed

#### Breaking
- [#1484](https://github.com/FuelLabs/fuel-core/pull/1484): Removed `--network` CLI argument. Now the name of the network is fetched form chain configuration.
- [#1399](https://github.com/FuelLabs/fuel-core/pull/1399): Removed `relayer-da-finalization` parameter from the relayer CLI.
- [#1338](https://github.com/FuelLabs/fuel-core/pull/1338): Updated GraphQL client to use `DependentCost` for `k256`, `mcpi`, `s256`, `scwq`, `swwq` opcodes.
- [#1322](https://github.com/FuelLabs/fuel-core/pull/1322): The `manual_blocks_enabled` flag is removed from the CLI. The analog is a `debug` flag.<|MERGE_RESOLUTION|>--- conflicted
+++ resolved
@@ -13,12 +13,9 @@
 - [2189](https://github.com/FuelLabs/fuel-core/pull/2151): Select next DA height to never include more than u16::MAX -1 transactions from L1.
 - [2162](https://github.com/FuelLabs/fuel-core/pull/2162): Pool structure with dependencies, etc.. for the next transaction pool module. Also adds insertion/verification process in PoolV2 and tests refactoring
 - [2265](https://github.com/FuelLabs/fuel-core/pull/2265): Integrate Block Committer API for DA Block Costs.
-<<<<<<< HEAD
 - [2162](https://github.com/FuelLabs/fuel-core/pull/2162): Pool structure with dependencies, etc.. for the next transaction pool module. Also adds insertion/verification process in PoolV2 and tests refactoring
 - [2216](https://github.com/FuelLabs/fuel-core/pull/2216): Add more function to the state and task of TxPoolV2 to handle the future interactions with others modules (PoA, BlockProducer, BlockImporter and P2P)
-=======
 - [2280](https://github.com/FuelLabs/fuel-core/pull/2280): Allow comma separated relayer addresses in cli
->>>>>>> a113238b
 
 ### Changed
 
