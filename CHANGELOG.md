--- conflicted
+++ resolved
@@ -22,11 +22,8 @@
 ### Changed
 
 #### Breaking
-<<<<<<< HEAD
 - [#1771](https://github.com/FuelLabs/fuel-core/pull/1771): Contract 'states' and 'balances' brought back into `ContractConfig`. Parquet now writes a file per table.
-=======
 - [#1769](https://github.com/FuelLabs/fuel-core/pull/1769): Include new field on header for the merkle root of imported events. Rename other message root field.
->>>>>>> fb798949
 - [#1768](https://github.com/FuelLabs/fuel-core/pull/1768): Moved `ContractsInfo` table to the off-chain database. Removed `salt` field from the `ContractConfig`.
 - [#1761](https://github.com/FuelLabs/fuel-core/pull/1761): Adjustments to the upcoming testnet configs:
   - Decreased the max size of the contract/predicate/script to be 100KB.
