--- conflicted
+++ resolved
@@ -35,11 +35,8 @@
 - [2472](https://github.com/FuelLabs/fuel-core/pull/2472): Added the `amountU128` field to the `Balance` GraphQL schema, providing the total balance as a `U128`. The existing `amount` field clamps any balance exceeding `U64` to `u64::MAX`.
 - [2526](https://github.com/FuelLabs/fuel-core/pull/2526): Add possibility to not have any cache set for RocksDB. Add an option to either load the RocksDB columns families on creation of the database or when the column is used.
 - [2532](https://github.com/FuelLabs/fuel-core/pull/2532): Getters for inner rocksdb database handles.
-<<<<<<< HEAD
+- [2524](https://github.com/FuelLabs/fuel-core/pull/2524): Adds a new lock type which is optimized for certain workloads to the txpool and p2p services.
 - [2150](https://github.com/FuelLabs/fuel-core/pull/2150): Upgraded `libp2p` to `0.54.1` and introduced `ConnectionLimiter` to limit pending incoming/outgoing connections.
-=======
-- [2524](https://github.com/FuelLabs/fuel-core/pull/2524): Adds a new lock type which is optimized for certain workloads to the txpool and p2p services.
->>>>>>> b7f4b628
 
 ### Fixed
 - [2365](https://github.com/FuelLabs/fuel-core/pull/2365): Fixed the error during dry run in the case of race condition.
