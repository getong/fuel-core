--- conflicted
+++ resolved
@@ -23,11 +23,9 @@
 ### Changed
 
 #### Breaking
-<<<<<<< HEAD
+
 - [#1771](https://github.com/FuelLabs/fuel-core/pull/1771): Contract 'states' and 'balances' brought back into `ContractConfig`. Parquet now writes a file per table.
-=======
 - [1779](https://github.com/FuelLabs/fuel-core/pull/1779): Modify Relayer service to order Events from L1 by block index
->>>>>>> 951308ec
 - [#1783](https://github.com/FuelLabs/fuel-core/pull/1783): The PR upgrade `fuel-vm` to `0.48.0` release. Because of some breaking changes, we also adapted our codebase to follow them: 
   - Implementation of `Default` for configs was moved under the `test-helpers` feature. The `fuel-core` binary uses testnet configuration instead of `Default::default`(for cases when `ChainConfig` was not provided by the user).
   - All parameter types are enums now and require corresponding modifications across the codebase(we need to use getters and setters). The GraphQL API remains the same for simplicity, but each parameter now has one more field - `version`, that can be used to decide how to deserialize. 
