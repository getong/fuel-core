--- conflicted
+++ resolved
@@ -8,19 +8,16 @@
 
 ### Added
 - [2635](https://github.com/FuelLabs/fuel-core/pull/2635): Add metrics to gas price service
+- [2553](https://github.com/FuelLabs/fuel-core/pull/2553): Scaffold global merkle root storage crate.
+- [2598](https://github.com/FuelLabs/fuel-core/pull/2598): Add initial test suite for global merkle root storage updates.
+
 
 ### Changed
 - [2387](https://github.com/FuelLabs/fuel-core/pull/2387): Update description `tx-max-depth` flag.
 - [2630](https://github.com/FuelLabs/fuel-core/pull/2630): Removed some noisy `tracing::info!` logs
-<<<<<<< HEAD
+- [2643](https://github.com/FuelLabs/fuel-core/pull/2643): Before this fix when tip is zero, transactions that use 30M have the same priority as transactions with 1M gas. Now they are correctly ordered.
 - [2653](https://github.com/FuelLabs/fuel-core/pull/2653): Added cleaner error for wasm-executor upon failed deserialization.
-=======
-- [2643](https://github.com/FuelLabs/fuel-core/pull/2643): Before this fix when tip is zero, transactions that use 30M have the same priority as transactions with 1M gas. Now they are correctly ordered.
->>>>>>> 1e852a37
-
-### Added
-- [2553](https://github.com/FuelLabs/fuel-core/pull/2553): Scaffold global merkle root storage crate.
-- [2598](https://github.com/FuelLabs/fuel-core/pull/2598): Add initial test suite for global merkle root storage updates.
+
 
 ### Fixed
 - [2632](https://github.com/FuelLabs/fuel-core/pull/2632): Improved performance of certain async trait impls in the gas price service.
