--- conflicted
+++ resolved
@@ -26,11 +26,7 @@
 itertools = "0.10"
 serde = { version = "1.0", features = ["derive"] }
 serde_json = { version = "1.0", features = ["raw_value"] }
-<<<<<<< HEAD
-=======
-surf = { version = "2.2", default-features = false, features = ["h1-client-rustls"] }
 tai64 = {version = "4.0", features = ["serde"] }
->>>>>>> b5fdd193
 thiserror = "1.0"
 
 [target.'cfg(target_arch = "wasm32")'.dependencies]
